/***************************************************************************
 *   Copyright (C) 2012 by Peter Penz <peter.penz19@gmail.com>             *
 *                                                                         *
 *   This program is free software; you can redistribute it and/or modify  *
 *   it under the terms of the GNU General Public License as published by  *
 *   the Free Software Foundation; either version 2 of the License, or     *
 *   (at your option) any later version.                                   *
 *                                                                         *
 *   This program is distributed in the hope that it will be useful,       *
 *   but WITHOUT ANY WARRANTY; without even the implied warranty of        *
 *   MERCHANTABILITY or FITNESS FOR A PARTICULAR PURPOSE.  See the         *
 *   GNU General Public License for more details.                          *
 *                                                                         *
 *   You should have received a copy of the GNU General Public License     *
 *   along with this program; if not, write to the                         *
 *   Free Software Foundation, Inc.,                                       *
 *   51 Franklin Street, Fifth Floor, Boston, MA 02110-1301 USA            *
 ***************************************************************************/

#ifndef PLACESITEMMODEL_H
#define PLACESITEMMODEL_H

#include <config-baloo.h>

#include <kitemviews/kstandarditemmodel.h>

#include <QUrl>
#include <QHash>
#include <QList>
#include <QSet>
#include <Solid/Predicate>
#include <Solid/StorageAccess>

class KBookmark;
class KBookmarkManager;
class PlacesItem;
class QAction;
class QTimer;

// #define PLACESITEMMODEL_DEBUG

/**
 * @brief Model for maintaining the bookmarks of the places panel.
 *
 * It is compatible to the KFilePlacesModel from kdelibs but adds
 * the ability to have groups for places.
 */
class PlacesItemModel: public KStandardItemModel
{
    Q_OBJECT

public:
    explicit PlacesItemModel(QObject* parent = 0);
    virtual ~PlacesItemModel();

    /**
     * @return A new instance of a places item with the given
     *         attributes.
     */
    PlacesItem* createPlacesItem(const QString& text,
                                 const QUrl& url,
                                 const QString& iconName = QString());

    PlacesItem* placesItem(int index) const;

    /**
     * If set to true, all items that are marked as hidden
     * will be shown in the view. The items will
     * stay marked as hidden, which is visually indicated
     * by the view by desaturating the icon and the text.
     */
    void setHiddenItemsShown(bool show);
    bool hiddenItemsShown() const;

    /**
     * @return Number of items that are marked as hidden.
     *         Note that this does not mean that the items
     *         are really hidden
     *         (see PlacesItemModel::setHiddenItemsShown()).
     */
    int hiddenCount() const;

    /**
     * Search the item which is equal to the URL or at least
     * is a parent URL. If there are more than one possible
     * candidates, return the item which covers the biggest
     * range of the URL. -1 is returned if no closest item
     * could be found.
     */
    int closestItem(const QUrl& url) const;

    /**
     * Appends the item \a item as last element of the group
     * the item belongs to. If no item with the same group is
     * present, the item gets appended as last element of the
     * model. PlacesItemModel takes the ownership
     * of the item.
     */
    void appendItemToGroup(PlacesItem* item);

    QAction* ejectAction(int index) const;
    QAction* teardownAction(int index) const;

    void requestEject(int index);
    void requestTeardown(int index);

    bool storageSetupNeeded(int index) const;
    void requestStorageSetup(int index);

    virtual QMimeData* createMimeData(const KItemSet& indexes) const Q_DECL_OVERRIDE;

    virtual bool supportsDropping(int index) const Q_DECL_OVERRIDE;

    void dropMimeDataBefore(int index, const QMimeData* mimeData);

    /**
     * @return Converts the URL, which contains "virtual" URLs for system-items like
     *         "search:/documents" into a Query-URL that will be handled by
     *         the corresponding IO-slave. Virtual URLs for bookmarks are used to
     *         be independent from internal format changes.
     */
    static QUrl convertedUrl(const QUrl& url);

<<<<<<< HEAD
    virtual void clear() Q_DECL_OVERRIDE;
=======
    virtual void clear();

    /**
     * Saves the bookmarks and indicates to other applications that the
     * state of the bookmarks has been changed. Is only called by the
     * timeout of m_saveBookmarksTimer to prevent unnecessary savings.
     */
    void saveBookmarks();

>>>>>>> 1ef54345
signals:
    void errorMessage(const QString& message);
    void storageSetupDone(int index, bool success);

protected:
    virtual void onItemInserted(int index) Q_DECL_OVERRIDE;
    virtual void onItemRemoved(int index, KStandardItem* removedItem) Q_DECL_OVERRIDE;
    virtual void onItemChanged(int index, const QSet<QByteArray>& changedRoles) Q_DECL_OVERRIDE;

private slots:
    void slotDeviceAdded(const QString& udi);
    void slotDeviceRemoved(const QString& udi);
    void slotStorageTeardownDone(Solid::ErrorType error, const QVariant& errorData);
    void slotStorageSetupDone(Solid::ErrorType error, const QVariant& errorData, const QString& udi);
    void hideItem();

    /**
     * Updates the bookmarks from the model corresponding to the changed
     * bookmarks stored by the bookmark-manager. Is called whenever the bookmarks
     * have been changed by another application.
     */
    void updateBookmarks();

private:
    struct SystemBookmarkData;

    /**
     * Loads the bookmarks from the bookmark-manager and creates items for
     * the model or moves hidden items to m_bookmarkedItems.
     */
    void loadBookmarks();

    /**
     * @return True, if the bookmark can be accepted in the context of the
     *         current application (e.g. bookmarks from other applications
     *         will be ignored).
     */
    bool acceptBookmark(const KBookmark& bookmark,
                        const QSet<QString>& availableDevices) const;

    /**
     * Creates a PlacesItem for a system-bookmark:
     * - PlacesItem::isSystemItem() will return true
     * - Default view-properties will be created for "Search For" items
     * The item is not inserted to the model yet.
     */
    PlacesItem* createSystemPlacesItem(const SystemBookmarkData& data);

    /**
     * Creates system bookmarks that are shown per default and can
     * only be hidden but not removed. The result will be stored
     * in m_systemBookmarks.
     */
    void createSystemBookmarks();

    void initializeAvailableDevices();

    /**
     * @param index Item index related to the model.
     * @return      Corresponding index related to m_bookmarkedItems.
     */
    int bookmarkIndex(int index) const;

    /**
     * Marks the item with the index \a index as hidden and
     * removes it from the model so that it gets invisible.
     */
    void hideItem(int index);

    QString internalMimeType() const;

    /**
     * @return Adjusted drop index which assures that the item is aligned
     *         into the same group as specified by PlacesItem::groupType().
     */
    int groupedDropIndex(int index, const PlacesItem* item) const;

    /**
     * @return True if the bookmarks have the same identifiers. The identifier
     *         is the unique "ID"-property in case if no UDI is set, otherwise
     *         the UDI is used as identifier.
     */
    static bool equalBookmarkIdentifiers(const KBookmark& b1, const KBookmark& b2);

    /**
     * @return URL using the timeline-protocol for searching (see convertedUrl()).
     */
    static QUrl createTimelineUrl(const QUrl& url);

    /**
     * Helper method for createTimelineUrl().
     * @return String that represents a date-path in the format that
     *         the timeline-protocol expects.
     */
    static QString timelineDateString(int year, int month, int day = 0);

    /**
     * @return URL that can be listed by KIO and results in searching
     *         for a given term. The URL \a url represents a places-internal
     *         URL like e.g. "search:/documents" (see convertedUrl()).
     */
    static QUrl createSearchUrl(const QUrl& url);

#ifdef HAVE_BALOO
    /**
     * Helper method for createSearchUrl()
     * @return URL that can be listed by KIO and results in searching
     *         for the given type
     */
    static QUrl searchUrlForType(const QString& type);
#endif

#ifdef PLACESITEMMODEL_DEBUG
    void showModelState();
#endif

private:
    bool m_fileIndexingEnabled;
    bool m_hiddenItemsShown;

    QSet<QString> m_availableDevices;
    Solid::Predicate m_predicate;
    KBookmarkManager* m_bookmarkManager;

    struct SystemBookmarkData
    {
        SystemBookmarkData(const QUrl& url,
                           const QString& icon,
                           const QString& text) :
            url(url), icon(icon), text(text) {}
        QUrl url;
        QString icon;
        QString text;
    };

    QList<SystemBookmarkData> m_systemBookmarks;
    QHash<QUrl, int> m_systemBookmarksIndexes;

    // Contains hidden and unhidden items that are stored as
    // bookmark (the model itself only contains items that
    // are shown in the view). If an entry is 0, then the
    // places-item is part of the model. If an entry is not
    // 0, the item is hidden and not part of the model.
    QList<PlacesItem*> m_bookmarkedItems;

    // Index of the hidden item that should be removed in
    // removeHiddenItem(). The removing must be done
    // asynchronously as in the scope of onItemChanged()
    // removing an item is not allowed.
    int m_hiddenItemToRemove;

    QTimer* m_updateBookmarksTimer;

    QHash<QObject*, int> m_storageSetupInProgress;
};

#endif

<|MERGE_RESOLUTION|>--- conflicted
+++ resolved
@@ -121,10 +121,7 @@
      */
     static QUrl convertedUrl(const QUrl& url);
 
-<<<<<<< HEAD
     virtual void clear() Q_DECL_OVERRIDE;
-=======
-    virtual void clear();
 
     /**
      * Saves the bookmarks and indicates to other applications that the
@@ -133,7 +130,6 @@
      */
     void saveBookmarks();
 
->>>>>>> 1ef54345
 signals:
     void errorMessage(const QString& message);
     void storageSetupDone(int index, bool success);
