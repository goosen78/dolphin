--- conflicted
+++ resolved
@@ -1050,12 +1050,8 @@
     if (op && destUrl == url()) {
         // Mark the dropped urls as selected.
         m_clearSelectionBeforeSelectingNewItems = true;
-<<<<<<< HEAD
+        m_markFirstNewlySelectedItemAsCurrent = true;
         connect(op, static_cast<void(KonqOperations::*)(const KUrl::List&)>(&KonqOperations::aboutToCreate), this, &DolphinView::slotAboutToCreate);
-=======
-        m_markFirstNewlySelectedItemAsCurrent = true;
-        connect(op, SIGNAL(aboutToCreate(KUrl::List)), this, SLOT(slotAboutToCreate(KUrl::List)));
->>>>>>> 5780fab1
     }
 
     setActive(true);
