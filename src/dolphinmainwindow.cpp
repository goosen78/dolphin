/***************************************************************************
 *   Copyright (C) 2006 by Peter Penz <peter.penz@gmx.at>                  *
 *   Copyright (C) 2006 by Stefan Monov <logixoul@gmail.com>               *
 *   Copyright (C) 2006 by Cvetoslav Ludmiloff <ludmiloff@gmail.com>       *
 *                                                                         *
 *   This program is free software; you can redistribute it and/or modify  *
 *   it under the terms of the GNU General Public License as published by  *
 *   the Free Software Foundation; either version 2 of the License, or     *
 *   (at your option) any later version.                                   *
 *                                                                         *
 *   This program is distributed in the hope that it will be useful,       *
 *   but WITHOUT ANY WARRANTY; without even the implied warranty of        *
 *   MERCHANTABILITY or FITNESS FOR A PARTICULAR PURPOSE.  See the         *
 *   GNU General Public License for more details.                          *
 *                                                                         *
 *   You should have received a copy of the GNU General Public License     *
 *   along with this program; if not, write to the                         *
 *   Free Software Foundation, Inc.,                                       *
 *   51 Franklin Street, Fifth Floor, Boston, MA 02110-1301 USA            *
 ***************************************************************************/

#include "dolphinmainwindow.h"
#include "dolphinviewactionhandler.h"
#include "dolphindropcontroller.h"

#include <config-nepomuk.h>

#include "dolphinapplication.h"
#include "dolphinfileplacesview.h"
#include "dolphinnewmenu.h"
#include "dolphinsettings.h"
#include "dolphinsettingsdialog.h"
#include "dolphinstatusbar.h"
#include "dolphinviewcontainer.h"
#include "infosidebarpage.h"
#include "metadatawidget.h"
#include "mainwindowadaptor.h"
#include "terminalsidebarpage.h"
#include "treeviewsidebarpage.h"
#include "viewpropertiesdialog.h"
#include "viewproperties.h"

#include "dolphin_generalsettings.h"
#include "dolphin_iconsmodesettings.h"

#include <kaction.h>
#include <kactioncollection.h>
#include <kconfig.h>
#include <kdesktopfile.h>
#include <kdeversion.h>
#include <kfiledialog.h>
#include <kfileplacesmodel.h>
#include <kglobal.h>
#include <kicon.h>
#include <kiconloader.h>
#include <kio/netaccess.h>
#include <kinputdialog.h>
#include <klocale.h>
#include <kmenu.h>
#include <kmenubar.h>
#include <kmessagebox.h>
#include <kurlnavigator.h>
#include <konqmimedata.h>
#include <konq_operations.h>
#include <kpropertiesdialog.h>
#include <kprotocolinfo.h>
#include <ktoggleaction.h>
#include <krun.h>
#include <kshell.h>
#include <kstandarddirs.h>
#include <kstatusbar.h>
#include <kstandardaction.h>
#include <kurl.h>
#include <kurlcombobox.h>

#include <QKeyEvent>
#include <QClipboard>
#include <QLineEdit>
#include <QSplitter>
#include <QDockWidget>

DolphinMainWindow::DolphinMainWindow(int id) :
    KXmlGuiWindow(0),
    m_newMenu(0),
    m_showMenuBar(0),
    m_splitter(0),
    m_activeViewContainer(0),
    m_id(id)
{
    setObjectName("Dolphin");
    m_viewContainer[PrimaryView] = 0;
    m_viewContainer[SecondaryView] = 0;

    new MainWindowAdaptor(this);
    QDBusConnection::sessionBus().registerObject(QString("/dolphin/MainWindow%1").arg(m_id), this);

    KonqFileUndoManager::incRef();

    KonqFileUndoManager* undoManager = KonqFileUndoManager::self();
    undoManager->setUiInterface(new UndoUiInterface(this));

    connect(undoManager, SIGNAL(undoAvailable(bool)),
            this, SLOT(slotUndoAvailable(bool)));
    connect(undoManager, SIGNAL(undoTextChanged(const QString&)),
            this, SLOT(slotUndoTextChanged(const QString&)));
    connect(DolphinSettings::instance().placesModel(), SIGNAL(errorMessage(const QString&)),
            this, SLOT(slotHandlePlacesError(const QString&)));
}

DolphinMainWindow::~DolphinMainWindow()
{
    KonqFileUndoManager::decRef();
    DolphinApplication::app()->removeMainWindow(this);
}

void DolphinMainWindow::toggleViews()
{
    if (m_viewContainer[SecondaryView] == 0) {
        return;
    }

    // move secondary view from the last position of the splitter
    // to the first position
    m_splitter->insertWidget(0, m_viewContainer[SecondaryView]);

    DolphinViewContainer* container = m_viewContainer[PrimaryView];
    m_viewContainer[PrimaryView] = m_viewContainer[SecondaryView];
    m_viewContainer[SecondaryView] = container;
}

void DolphinMainWindow::slotDoingOperation(KonqFileUndoManager::CommandType commandType)
{
    clearStatusBar();
    m_undoCommandTypes.append(commandType);
}

void DolphinMainWindow::refreshViews()
{
    Q_ASSERT(m_viewContainer[PrimaryView] != 0);

    // remember the current active view, as because of
    // the refreshing the active view might change to
    // the secondary view
    DolphinViewContainer* activeViewContainer = m_activeViewContainer;

    m_viewContainer[PrimaryView]->view()->refresh();
    if (m_viewContainer[SecondaryView] != 0) {
        m_viewContainer[SecondaryView]->view()->refresh();
    }

    setActiveViewContainer(activeViewContainer);
}

void DolphinMainWindow::dropUrls(const KUrl::List& urls,
                                 const KUrl& destination)
{
    DolphinDropController dropController(this);
    connect(&dropController, SIGNAL(doingOperation(KonqFileUndoManager::CommandType)),
            this, SLOT(slotDoingOperation(KonqFileUndoManager::CommandType)));
    dropController.dropUrls(urls, destination);
}

void DolphinMainWindow::changeUrl(const KUrl& url)
{
    DolphinViewContainer* view = activeViewContainer();
    if (view != 0) {
        view->setUrl(url);
        updateEditActions();
        updateViewActions();
        updateGoActions();
        setCaption(url.fileName());
        emit urlChanged(url);
    }
}

void DolphinMainWindow::changeSelection(const KFileItemList& selection)
{
    activeViewContainer()->view()->changeSelection(selection);
}

void DolphinMainWindow::slotViewModeChanged()
{
    updateViewActions();
}

<<<<<<< HEAD
void DolphinMainWindow::slotShowPreviewChanged()
{
    // It is not enough to update the 'Show Preview' action, also
    // the 'Zoom In' and 'Zoom Out' actions must be adapted.
    updateViewActions();
}

void DolphinMainWindow::slotShowHiddenFilesChanged()
{
    QAction* showHiddenFilesAction = actionCollection()->action("show_hidden_files");
    const DolphinView* view = m_activeViewContainer->view();
    showHiddenFilesAction->setChecked(view->showHiddenFiles());
}

void DolphinMainWindow::slotCategorizedSortingChanged()
{
    QAction* showInGroupsAction = actionCollection()->action("show_in_groups");
    const DolphinView* view = m_activeViewContainer->view();
    showInGroupsAction->setChecked(view->categorizedSorting());
    showInGroupsAction->setEnabled(view->supportsCategorizedSorting());
}

=======
>>>>>>> 45a1074b
void DolphinMainWindow::slotSortingChanged(DolphinView::Sorting sorting)
{
    QAction* action = 0;
    switch (sorting) {
    case DolphinView::SortByName:
        action = actionCollection()->action("sort_by_name");
        break;
    case DolphinView::SortBySize:
        action = actionCollection()->action("sort_by_size");
        break;
    case DolphinView::SortByDate:
        action = actionCollection()->action("sort_by_date");
        break;
    case DolphinView::SortByPermissions:
        action = actionCollection()->action("sort_by_permissions");
        break;
    case DolphinView::SortByOwner:
        action = actionCollection()->action("sort_by_owner");
        break;
    case DolphinView::SortByGroup:
        action = actionCollection()->action("sort_by_group");
        break;
    case DolphinView::SortByType:
        action = actionCollection()->action("sort_by_type");
        break;
#ifdef HAVE_NEPOMUK
    case DolphinView::SortByRating:
        action = actionCollection()->action("sort_by_rating");
        break;
    case DolphinView::SortByTags:
        action = actionCollection()->action("sort_by_tags");
        break;
#endif
    default:
        break;
    }

    if (action != 0) {
        action->setChecked(true);
    }
<<<<<<< HEAD
}

void DolphinMainWindow::slotSortOrderChanged(Qt::SortOrder order)
{
    QAction* descending = actionCollection()->action("descending");
    const bool sortDescending = (order == Qt::DescendingOrder);
    descending->setChecked(sortDescending);
}

void DolphinMainWindow::slotAdditionalInfoChanged()
{
    DolphinView* view = m_activeViewContainer->view();
    view->updateAdditionalInfoActions(actionCollection());
}

void DolphinMainWindow::slotEditableStateChanged(bool editable)
{
    KToggleAction* editableLocationAction =
        static_cast<KToggleAction*>(actionCollection()->action("editable_location"));
    editableLocationAction->setChecked(editable);
=======
>>>>>>> 45a1074b
}

void DolphinMainWindow::slotSelectionChanged(const KFileItemList& selection)
{
    updateEditActions();

    Q_ASSERT(m_viewContainer[PrimaryView] != 0);
    int selectedUrlsCount = m_viewContainer[PrimaryView]->view()->selectedUrls().count();
    if (m_viewContainer[SecondaryView] != 0) {
        selectedUrlsCount += m_viewContainer[SecondaryView]->view()->selectedUrls().count();
    }

    QAction* compareFilesAction = actionCollection()->action("compare_files");
    if (selectedUrlsCount == 2) {
        const bool kompareInstalled = !KGlobal::dirs()->findExe("kompare").isEmpty();
        compareFilesAction->setEnabled(selectedUrlsCount == 2 && kompareInstalled);
    } else {
        compareFilesAction->setEnabled(false);
    }

    m_activeViewContainer->updateStatusBar();

    emit selectionChanged(selection);
}

void DolphinMainWindow::slotRequestItemInfo(const KFileItem& item)
{
    emit requestItemInfo(item);
}

void DolphinMainWindow::slotHistoryChanged()
{
    updateHistory();
}

void DolphinMainWindow::updateFilterBarAction(bool show)
{
    QAction* showFilterBarAction = actionCollection()->action("show_filter_bar");
    showFilterBarAction->setChecked(show);
}

void DolphinMainWindow::openNewMainWindow()
{
    DolphinApplication::app()->createMainWindow()->show();
}

void DolphinMainWindow::toggleActiveView()
{
    if (m_viewContainer[SecondaryView] == 0) {
        // only one view is available
        return;
    }

    Q_ASSERT(m_activeViewContainer != 0);
    Q_ASSERT(m_viewContainer[PrimaryView] != 0);

    DolphinViewContainer* left  = m_viewContainer[PrimaryView];
    DolphinViewContainer* right = m_viewContainer[SecondaryView];
    setActiveViewContainer(m_activeViewContainer == right ? left : right);
}

void DolphinMainWindow::closeEvent(QCloseEvent* event)
{
    DolphinSettings& settings = DolphinSettings::instance();
    GeneralSettings* generalSettings = settings.generalSettings();
    generalSettings->setFirstRun(false);

    settings.save();

    KXmlGuiWindow::closeEvent(event);
}

void DolphinMainWindow::saveProperties(KConfigGroup& group)
{
    DolphinViewContainer* cont = m_viewContainer[PrimaryView];
    group.writeEntry("Primary Url", cont->url().url());
    group.writeEntry("Primary Editable Url", cont->isUrlEditable());

    cont = m_viewContainer[SecondaryView];
    if (cont != 0) {
        group.writeEntry("Secondary Url", cont->url().url());
        group.writeEntry("Secondary Editable Url", cont->isUrlEditable());
    }
}

void DolphinMainWindow::readProperties(const KConfigGroup& group)
{
    DolphinViewContainer* cont = m_viewContainer[PrimaryView];

    cont->setUrl(group.readEntry("Primary Url"));
    bool editable = group.readEntry("Primary Editable Url", false);
    cont->urlNavigator()->setUrlEditable(editable);

    cont = m_viewContainer[SecondaryView];
    const QString secondaryUrl = group.readEntry("Secondary Url");
    if (!secondaryUrl.isEmpty()) {
        if (cont == 0) {
            // a secondary view should be shown, but no one is available
            // currently -> create a new view
            toggleSplitView();
            cont = m_viewContainer[SecondaryView];
            Q_ASSERT(cont != 0);
        }

        cont->setUrl(secondaryUrl);
        bool editable = group.readEntry("Secondary Editable Url", false);
        cont->urlNavigator()->setUrlEditable(editable);
    } else if (cont != 0) {
        // no secondary view should be shown, but the default setting shows
        // one already -> close the view
        toggleSplitView();
    }
}

void DolphinMainWindow::createDir()
{
    const KUrl& url = m_activeViewContainer->view()->url();
    KonqOperations::newDir(this, url);
}

void DolphinMainWindow::updateNewMenu()
{
    m_newMenu->slotCheckUpToDate();
    m_newMenu->setPopupFiles(activeViewContainer()->url());
}

void DolphinMainWindow::properties()
{
    const KFileItemList list = m_activeViewContainer->view()->selectedItems();

    KPropertiesDialog *dialog = new KPropertiesDialog(list, this);
    dialog->setAttribute(Qt::WA_DeleteOnClose);
    dialog->show();
    dialog->raise();
    dialog->activateWindow();
}

void DolphinMainWindow::quit()
{
    close();
}

void DolphinMainWindow::slotHandlePlacesError(const QString &message)
{
    if (!message.isEmpty()) {
        DolphinStatusBar* statusBar = m_activeViewContainer->statusBar();
        statusBar->setMessage(message, DolphinStatusBar::Error);
    }
}

void DolphinMainWindow::slotUndoAvailable(bool available)
{
    QAction* undoAction = actionCollection()->action(KStandardAction::name(KStandardAction::Undo));
    if (undoAction != 0) {
        undoAction->setEnabled(available);
    }

    if (available && (m_undoCommandTypes.count() > 0)) {
        const KonqFileUndoManager::CommandType command = m_undoCommandTypes.takeFirst();
        DolphinStatusBar* statusBar = m_activeViewContainer->statusBar();
        switch (command) {
        case KonqFileUndoManager::COPY:
            statusBar->setMessage(i18nc("@info:status", "Copy operation completed."),
                                  DolphinStatusBar::OperationCompleted);
            break;
        case KonqFileUndoManager::MOVE:
            statusBar->setMessage(i18nc("@info:status", "Move operation completed."),
                                  DolphinStatusBar::OperationCompleted);
            break;
        case KonqFileUndoManager::LINK:
            statusBar->setMessage(i18nc("@info:status", "Link operation completed."),
                                  DolphinStatusBar::OperationCompleted);
            break;
        case KonqFileUndoManager::TRASH:
            statusBar->setMessage(i18nc("@info:status", "Move to trash operation completed."),
                                  DolphinStatusBar::OperationCompleted);
            break;
        case KonqFileUndoManager::RENAME:
            statusBar->setMessage(i18nc("@info:status", "Renaming operation completed."),
                                  DolphinStatusBar::OperationCompleted);
            break;

        case KonqFileUndoManager::MKDIR:
            statusBar->setMessage(i18nc("@info:status", "Created folder."),
                                  DolphinStatusBar::OperationCompleted);
            break;

        default:
            break;
        }

    }
}

void DolphinMainWindow::slotUndoTextChanged(const QString& text)
{
    QAction* undoAction = actionCollection()->action(KStandardAction::name(KStandardAction::Undo));
    if (undoAction != 0) {
        undoAction->setText(text);
    }
}

void DolphinMainWindow::undo()
{
    clearStatusBar();
    KonqFileUndoManager::self()->undo();
}

void DolphinMainWindow::cut()
{
    m_activeViewContainer->view()->cutSelectedItems();
}

void DolphinMainWindow::copy()
{
    m_activeViewContainer->view()->copySelectedItems();
}

void DolphinMainWindow::paste()
{
    m_activeViewContainer->view()->paste();
}

void DolphinMainWindow::updatePasteAction()
{
    QAction* pasteAction = actionCollection()->action(KStandardAction::name(KStandardAction::Paste));
    if (pasteAction == 0) {
        return;
    }

    QPair<bool, QString> pasteInfo = m_activeViewContainer->view()->pasteInfo();
    pasteAction->setEnabled(pasteInfo.first);
    pasteAction->setText(pasteInfo.second);
}

void DolphinMainWindow::selectAll()
{
    clearStatusBar();

    // if the URL navigator is editable and focused, select the whole
    // URL instead of all items of the view

    KUrlNavigator* urlNavigator = m_activeViewContainer->urlNavigator();
    QLineEdit* lineEdit = urlNavigator->editor()->lineEdit();
    const bool selectUrl = urlNavigator->isUrlEditable() &&
                           lineEdit->hasFocus();
    if (selectUrl) {
        lineEdit->selectAll();
    } else {
        m_activeViewContainer->view()->selectAll();
    }
}

void DolphinMainWindow::invertSelection()
{
    clearStatusBar();
    m_activeViewContainer->view()->invertSelection();
}

void DolphinMainWindow::setViewMode(QAction* action)
{
    const DolphinView::Mode mode = action->data().value<DolphinView::Mode>();
    m_activeViewContainer->view()->setMode(mode);
}

void DolphinMainWindow::sortByName()
{
    m_activeViewContainer->view()->setSorting(DolphinView::SortByName);
}

void DolphinMainWindow::sortBySize()
{
    m_activeViewContainer->view()->setSorting(DolphinView::SortBySize);
}

void DolphinMainWindow::sortByDate()
{
    m_activeViewContainer->view()->setSorting(DolphinView::SortByDate);
}

void DolphinMainWindow::sortByPermissions()
{
    m_activeViewContainer->view()->setSorting(DolphinView::SortByPermissions);
}

void DolphinMainWindow::sortByOwner()
{
    m_activeViewContainer->view()->setSorting(DolphinView::SortByOwner);
}

void DolphinMainWindow::sortByGroup()
{
    m_activeViewContainer->view()->setSorting(DolphinView::SortByGroup);
}

void DolphinMainWindow::sortByType()
{
    m_activeViewContainer->view()->setSorting(DolphinView::SortByType);
}

void DolphinMainWindow::sortByRating()
{
#ifdef HAVE_NEPOMUK
    m_activeViewContainer->view()->setSorting(DolphinView::SortByRating);
#endif
}

void DolphinMainWindow::sortByTags()
{
#ifdef HAVE_NEPOMUK
    m_activeViewContainer->view()->setSorting(DolphinView::SortByTags);
#endif
}

<<<<<<< HEAD
void DolphinMainWindow::toggleSortOrder()
{
    m_activeViewContainer->view()->toggleSortOrder();
}

void DolphinMainWindow::toggleSortCategorization(bool categorizedSorting)
{
    DolphinView* view = m_activeViewContainer->view();
    view->setCategorizedSorting(categorizedSorting);
}

=======
>>>>>>> 45a1074b
void DolphinMainWindow::toggleSplitView()
{
    if (m_viewContainer[SecondaryView] == 0) {
        // create a secondary view
        const int newWidth = (m_viewContainer[PrimaryView]->width() - m_splitter->handleWidth()) / 2;

        const DolphinView* view = m_viewContainer[PrimaryView]->view();
        m_viewContainer[SecondaryView] = new DolphinViewContainer(this, 0, view->rootUrl());
        connectViewSignals(SecondaryView);
        m_splitter->addWidget(m_viewContainer[SecondaryView]);
        m_splitter->setSizes(QList<int>() << newWidth << newWidth);
        m_viewContainer[SecondaryView]->view()->reload();
        m_viewContainer[SecondaryView]->setActive(false);
        m_viewContainer[SecondaryView]->show();
    } else if (m_activeViewContainer == m_viewContainer[PrimaryView]) {
        // remove secondary view
        m_viewContainer[SecondaryView]->close();
        m_viewContainer[SecondaryView]->deleteLater();
        m_viewContainer[SecondaryView] = 0;
    } else {
        // The secondary view is active, hence from a users point of view
        // the content of the secondary view should be moved to the primary view.
        // From an implementation point of view it is more efficient to close
        // the primary view and exchange the internal pointers afterwards.
        m_viewContainer[PrimaryView]->close();
        m_viewContainer[PrimaryView]->deleteLater();
        m_viewContainer[PrimaryView] = m_viewContainer[SecondaryView];
        m_viewContainer[SecondaryView] = 0;
    }

    setActiveViewContainer(m_viewContainer[PrimaryView]);
    updateViewActions();
    emit activeViewChanged(); // TODO unused; remove?
}

void DolphinMainWindow::reloadView()
{
    clearStatusBar();
    m_activeViewContainer->view()->reload();
}

void DolphinMainWindow::stopLoading()
{
}

<<<<<<< HEAD
void DolphinMainWindow::togglePreview(bool show)
{
    clearStatusBar();
    m_activeViewContainer->view()->setShowPreview(show);
}

void DolphinMainWindow::toggleShowHiddenFiles(bool show)
{
    clearStatusBar();
    m_activeViewContainer->view()->setShowHiddenFiles(show);
}

=======
>>>>>>> 45a1074b
void DolphinMainWindow::toggleFilterBarVisibility(bool show)
{
    m_activeViewContainer->showFilterBar(show);
}

void DolphinMainWindow::toggleEditLocation()
{
    clearStatusBar();

    QAction* action = actionCollection()->action("editable_location");
    KUrlNavigator* urlNavigator = m_activeViewContainer->urlNavigator();
    urlNavigator->setUrlEditable(action->isChecked());
}

void DolphinMainWindow::editLocation()
{
    KUrlNavigator* navigator = m_activeViewContainer->urlNavigator();
    navigator->setUrlEditable(true);
    navigator->setFocus();
}

void DolphinMainWindow::adjustViewProperties()
{
    clearStatusBar();
    ViewPropertiesDialog dlg(m_activeViewContainer->view());
    dlg.exec();
}

void DolphinMainWindow::goBack()
{
    clearStatusBar();
    m_activeViewContainer->urlNavigator()->goBack();
}

void DolphinMainWindow::goForward()
{
    clearStatusBar();
    m_activeViewContainer->urlNavigator()->goForward();
}

void DolphinMainWindow::goUp()
{
    clearStatusBar();
    m_activeViewContainer->urlNavigator()->goUp();
}

void DolphinMainWindow::goHome()
{
    clearStatusBar();
    m_activeViewContainer->urlNavigator()->goHome();
}

void DolphinMainWindow::findFile()
{
    KRun::run("kfind", m_activeViewContainer->url(), this);
}

void DolphinMainWindow::compareFiles()
{
    // The method is only invoked if exactly 2 files have
    // been selected. The selected files may be:
    // - both in the primary view
    // - both in the secondary view
    // - one in the primary view and the other in the secondary
    //   view
    Q_ASSERT(m_viewContainer[PrimaryView] != 0);

    KUrl urlA;
    KUrl urlB;
    KUrl::List urls = m_viewContainer[PrimaryView]->view()->selectedUrls();

    switch (urls.count()) {
    case 0: {
        Q_ASSERT(m_viewContainer[SecondaryView] != 0);
        urls = m_viewContainer[SecondaryView]->view()->selectedUrls();
        Q_ASSERT(urls.count() == 2);
        urlA = urls[0];
        urlB = urls[1];
        break;
    }

    case 1: {
        urlA = urls[0];
        Q_ASSERT(m_viewContainer[SecondaryView] != 0);
        urls = m_viewContainer[SecondaryView]->view()->selectedUrls();
        Q_ASSERT(urls.count() == 1);
        urlB = urls[0];
        break;
    }

    case 2: {
        urlA = urls[0];
        urlB = urls[1];
        break;
    }

    default: {
        // may not happen: compareFiles may only get invoked if 2
        // files are selected
        Q_ASSERT(false);
    }
    }

    QString command("kompare -c \"");
    command.append(urlA.pathOrUrl());
    command.append("\" \"");
    command.append(urlB.pathOrUrl());
    command.append('\"');
    KRun::runCommand(command, "Kompare", "kompare", this);

}

void DolphinMainWindow::toggleShowMenuBar()
{
    const bool visible = menuBar()->isVisible();
    menuBar()->setVisible(!visible);
}

void DolphinMainWindow::editSettings()
{
    DolphinSettingsDialog dialog(this);
    dialog.exec();
}

void DolphinMainWindow::init()
{
    // Check whether Dolphin runs the first time. If yes then
    // a proper default window size is given at the end of DolphinMainWindow::init().
    GeneralSettings* generalSettings = DolphinSettings::instance().generalSettings();
    const bool firstRun = generalSettings->firstRun();
    if (firstRun) {
        generalSettings->setViewPropsTimestamp(QDateTime::currentDateTime());
    }

    setAcceptDrops(true);

    m_splitter = new QSplitter(this);

    DolphinSettings& settings = DolphinSettings::instance();

    setupActions();

    const KUrl& homeUrl = settings.generalSettings()->homeUrl();
    setCaption(homeUrl.fileName());
    m_actionHandler = new DolphinViewActionHandler(actionCollection(), this);
    connect(m_actionHandler, SIGNAL(actionBeingHandled()), SLOT(clearStatusBar()));
    ViewProperties props(homeUrl);
    m_viewContainer[PrimaryView] = new DolphinViewContainer(this,
                                                            m_splitter,
                                                            homeUrl);

    m_activeViewContainer = m_viewContainer[PrimaryView];
    connectViewSignals(PrimaryView);
    DolphinView* view = m_viewContainer[PrimaryView]->view();
    view->reload();
    m_viewContainer[PrimaryView]->show();
    m_actionHandler->setCurrentView(view);

    setCentralWidget(m_splitter);
    setupDockWidgets();

    setupGUI(Keys | Save | Create | ToolBar);
    createGUI();

    stateChanged("new_file");
    setAutoSaveSettings();

    QClipboard* clipboard = QApplication::clipboard();
    connect(clipboard, SIGNAL(dataChanged()),
            this, SLOT(updatePasteAction()));
    updatePasteAction();
    updateGoActions();

    if (generalSettings->splitView()) {
        toggleSplitView();
    }
    updateViewActions();

    if (firstRun) {
        // assure a proper default size if Dolphin runs the first time
        resize(700, 500);
    }

    emit urlChanged(homeUrl);
}

void DolphinMainWindow::setActiveViewContainer(DolphinViewContainer* viewContainer)
{
    Q_ASSERT(viewContainer != 0);
    Q_ASSERT((viewContainer == m_viewContainer[PrimaryView]) || (viewContainer == m_viewContainer[SecondaryView]));
    if (m_activeViewContainer == viewContainer) {
        return;
    }

    m_activeViewContainer->setActive(false);
    m_activeViewContainer = viewContainer;
    m_activeViewContainer->setActive(true);

    updateHistory();
    updateEditActions();
    updateViewActions();
    updateGoActions();

    const KUrl& url = m_activeViewContainer->url();
    setCaption(url.fileName());

    m_actionHandler->setCurrentView(viewContainer->view());

    emit activeViewChanged(); // TODO unused; remove?
    emit urlChanged(url);
}

void DolphinMainWindow::setupActions()
{
    // setup 'File' menu
    m_newMenu = new DolphinNewMenu(this);
    KMenu* menu = m_newMenu->menu();
    menu->setTitle(i18nc("@title:menu", "Create New"));
    menu->setIcon(KIcon("document-new"));
    connect(menu, SIGNAL(aboutToShow()),
            this, SLOT(updateNewMenu()));

    KAction* newDirAction = DolphinView::createNewDirAction(actionCollection());
    connect(newDirAction, SIGNAL(triggered()), SLOT(createDir()));

    KAction* newWindow = actionCollection()->addAction("new_window");
    newWindow->setIcon(KIcon("window-new"));
    newWindow->setText(i18nc("@action:inmenu File", "New &Window"));
    newWindow->setShortcut(Qt::CTRL | Qt::Key_N);
    connect(newWindow, SIGNAL(triggered()), this, SLOT(openNewMainWindow()));

    KAction* properties = actionCollection()->addAction("properties");
    properties->setText(i18nc("@action:inmenu File", "Properties"));
    properties->setShortcut(Qt::ALT | Qt::Key_Return);
    connect(properties, SIGNAL(triggered()), this, SLOT(properties()));

    KStandardAction::quit(this, SLOT(quit()), actionCollection());

    // setup 'Edit' menu
    KStandardAction::undo(this,
                          SLOT(undo()),
                          actionCollection());

    // need to remove shift+del from cut action, else the shortcut for deletejob
    // doesn't work
    KAction* cut = KStandardAction::cut(this, SLOT(cut()), actionCollection());
    KShortcut cutShortcut = cut->shortcut();
    cutShortcut.remove(Qt::SHIFT + Qt::Key_Delete, KShortcut::KeepEmpty);
    cut->setShortcut(cutShortcut);
    KStandardAction::copy(this, SLOT(copy()), actionCollection());
    KStandardAction::paste(this, SLOT(paste()), actionCollection());

    KAction* selectAll = actionCollection()->addAction("select_all");
    selectAll->setText(i18nc("@action:inmenu Edit", "Select All"));
    selectAll->setShortcut(Qt::CTRL + Qt::Key_A);
    connect(selectAll, SIGNAL(triggered()), this, SLOT(selectAll()));

    KAction* invertSelection = actionCollection()->addAction("invert_selection");
    invertSelection->setText(i18nc("@action:inmenu Edit", "Invert Selection"));
    invertSelection->setShortcut(Qt::CTRL | Qt::SHIFT | Qt::Key_A);
    connect(invertSelection, SIGNAL(triggered()), this, SLOT(invertSelection()));

    // setup 'View' menu
<<<<<<< HEAD
    KStandardAction::zoomIn(this,
                            SLOT(zoomIn()),
                            actionCollection());

    KStandardAction::zoomOut(this,
                             SLOT(zoomOut()),
                             actionCollection());
=======
>>>>>>> 45a1074b

    KToggleAction* iconsView = DolphinView::iconsModeAction(actionCollection());
    KToggleAction* detailsView = DolphinView::detailsModeAction(actionCollection());
    KToggleAction* columnView = DolphinView::columnsModeAction(actionCollection());

    QActionGroup* viewModeGroup = new QActionGroup(this);
    viewModeGroup->addAction(iconsView);
    viewModeGroup->addAction(detailsView);
    viewModeGroup->addAction(columnView);
    connect(viewModeGroup, SIGNAL(triggered(QAction*)), this, SLOT(setViewMode(QAction*)));

<<<<<<< HEAD
=======
    //QActionGroup* sortActionGroup = DolphinView::createSortActionGroup(actionCollection());
    //connect(sortActionGroup, SIGNAL(triggered(QAction*)), this, SLOT(sortActionGroupTriggered(QAction*)));

>>>>>>> 45a1074b
    // TODO use a QActionGroup

    KToggleAction* sortByName = actionCollection()->add<KToggleAction>("sort_by_name");
    sortByName->setText(i18nc("@action:inmenu Sort By", "Name"));
    connect(sortByName, SIGNAL(triggered()), this, SLOT(sortByName()));

    KToggleAction* sortBySize = actionCollection()->add<KToggleAction>("sort_by_size");
    sortBySize->setText(i18nc("@action:inmenu Sort By", "Size"));
    connect(sortBySize, SIGNAL(triggered()), this, SLOT(sortBySize()));

    KToggleAction* sortByDate = actionCollection()->add<KToggleAction>("sort_by_date");
    sortByDate->setText(i18nc("@action:inmenu Sort By", "Date"));
    connect(sortByDate, SIGNAL(triggered()), this, SLOT(sortByDate()));

    KToggleAction* sortByPermissions = actionCollection()->add<KToggleAction>("sort_by_permissions");
    sortByPermissions->setText(i18nc("@action:inmenu Sort By", "Permissions"));
    connect(sortByPermissions, SIGNAL(triggered()), this, SLOT(sortByPermissions()));

    KToggleAction* sortByOwner = actionCollection()->add<KToggleAction>("sort_by_owner");
    sortByOwner->setText(i18nc("@action:inmenu Sort By", "Owner"));
    connect(sortByOwner, SIGNAL(triggered()), this, SLOT(sortByOwner()));

    KToggleAction* sortByGroup = actionCollection()->add<KToggleAction>("sort_by_group");
    sortByGroup->setText(i18nc("@action:inmenu Sort By", "Group"));
    connect(sortByGroup, SIGNAL(triggered()), this, SLOT(sortByGroup()));

    KToggleAction* sortByType = actionCollection()->add<KToggleAction>("sort_by_type");
    sortByType->setText(i18nc("@action:inmenu Sort By", "Type"));
    connect(sortByType, SIGNAL(triggered()), this, SLOT(sortByType()));

    // TODO: Hided "sort by rating" and "sort by tags" as without caching the performance
    // is too slow currently (Nepomuk will support caching in future releases).
    //
    // KToggleAction* sortByRating = actionCollection()->add<KToggleAction>("sort_by_rating");
    // sortByRating->setText(i18nc("@action:inmenu Sort By", "Rating"));
    //
    // KToggleAction* sortByTags = actionCollection()->add<KToggleAction>("sort_by_tags");
    // sortByTags->setText(i18nc("@action:inmenu Sort By", "Tags"));
    //
#ifdef HAVE_NEPOMUK
    // if (MetaDataWidget::metaDataAvailable()) {
    //     connect(sortByRating, SIGNAL(triggered()), this, SLOT(sortByRating()));
    //     connect(sortByTags, SIGNAL(triggered()), this, SLOT(sortByTags()));
    // }
    // else {
    //     sortByRating->setEnabled(false);
    //     sortByTags->setEnabled(false);
    // }
#else
    // sortByRating->setEnabled(false);
    // sortByTags->setEnabled(false);
#endif

    QActionGroup* sortGroup = new QActionGroup(this);
    sortGroup->addAction(sortByName);
    sortGroup->addAction(sortBySize);
    sortGroup->addAction(sortByDate);
    sortGroup->addAction(sortByPermissions);
    sortGroup->addAction(sortByOwner);
    sortGroup->addAction(sortByGroup);
    sortGroup->addAction(sortByType);

    // TODO: Hided "sort by rating" and "sort by tags" as without caching the performance
    // is too slow currently (Nepomuk will support caching in future releases).
    //sortGroup->addAction(sortByRating);
    //sortGroup->addAction(sortByTags);

<<<<<<< HEAD
    KAction* sortDescending = DolphinView::createSortDescendingAction(actionCollection());
    connect(sortDescending, SIGNAL(triggered()), this, SLOT(toggleSortOrder()));

    KAction* showInGroups = DolphinView::createShowInGroupsAction(actionCollection());
    connect(showInGroups, SIGNAL(triggered(bool)), this, SLOT(toggleSortCategorization(bool)));

    QActionGroup* showInformationActionGroup = DolphinView::createAdditionalInformationActionGroup(actionCollection());
    connect(showInformationActionGroup, SIGNAL(triggered(QAction*)), this, SLOT(toggleAdditionalInfo(QAction*)));

    KAction* showPreview = DolphinView::createShowPreviewAction(actionCollection());
    connect(showPreview, SIGNAL(triggered(bool)), this, SLOT(togglePreview(bool)));

    KAction* showHiddenFiles = DolphinView::createShowHiddenFilesAction(actionCollection());
    connect(showHiddenFiles, SIGNAL(triggered(bool)), this, SLOT(toggleShowHiddenFiles(bool)));

=======
>>>>>>> 45a1074b
    KAction* split = actionCollection()->addAction("split_view");
    split->setShortcut(Qt::Key_F3);
    updateSplitAction();
    connect(split, SIGNAL(triggered()), this, SLOT(toggleSplitView()));

    KAction* reload = actionCollection()->addAction("reload");
    reload->setText(i18nc("@action:inmenu View", "Reload"));
    reload->setShortcut(Qt::Key_F5);
    reload->setIcon(KIcon("view-refresh"));
    connect(reload, SIGNAL(triggered()), this, SLOT(reloadView()));

    KAction* stop = actionCollection()->addAction("stop");
    stop->setText(i18nc("@action:inmenu View", "Stop"));
    stop->setIcon(KIcon("process-stop"));
    connect(stop, SIGNAL(triggered()), this, SLOT(stopLoading()));

    // TODO: the naming "Show full Location" is currently confusing...
    KToggleAction* showFullLocation = actionCollection()->add<KToggleAction>("editable_location");
    showFullLocation->setText(i18nc("@action:inmenu Navigation Bar", "Show Full Location"));
    showFullLocation->setShortcut(Qt::CTRL | Qt::Key_L);
    connect(showFullLocation, SIGNAL(triggered()), this, SLOT(toggleEditLocation()));

    KAction* editLocation = actionCollection()->addAction("edit_location");
    editLocation->setText(i18nc("@action:inmenu Navigation Bar", "Edit Location"));
    editLocation->setShortcut(Qt::Key_F6);
    connect(editLocation, SIGNAL(triggered()), this, SLOT(editLocation()));

    KAction* adjustViewProps = actionCollection()->addAction("view_properties");
    adjustViewProps->setText(i18nc("@action:inmenu View", "Adjust View Properties..."));
    connect(adjustViewProps, SIGNAL(triggered()), this, SLOT(adjustViewProperties()));

    // setup 'Go' menu
    KAction* backAction = KStandardAction::back(this, SLOT(goBack()), actionCollection());
    KShortcut backShortcut = backAction->shortcut();
    backShortcut.setAlternate(Qt::Key_Backspace);
    backAction->setShortcut(backShortcut);

    KStandardAction::forward(this, SLOT(goForward()), actionCollection());
    KStandardAction::up(this, SLOT(goUp()), actionCollection());
    KStandardAction::home(this, SLOT(goHome()), actionCollection());

    // setup 'Tools' menu
    QAction* findFile = actionCollection()->addAction("find_file");
    findFile->setText(i18nc("@action:inmenu Tools", "Find File..."));
    findFile->setShortcut(Qt::CTRL | Qt::Key_F);
    findFile->setIcon(KIcon("edit-find"));
    connect(findFile, SIGNAL(triggered()), this, SLOT(findFile()));

    KToggleAction* showFilterBar = actionCollection()->add<KToggleAction>("show_filter_bar");
    showFilterBar->setText(i18nc("@action:inmenu Tools", "Show Filter Bar"));
    showFilterBar->setShortcut(Qt::CTRL | Qt::Key_I);
    connect(showFilterBar, SIGNAL(triggered(bool)), this, SLOT(toggleFilterBarVisibility(bool)));

    KAction* compareFiles = actionCollection()->addAction("compare_files");
    compareFiles->setText(i18nc("@action:inmenu Tools", "Compare Files"));
    compareFiles->setIcon(KIcon("kompare"));
    compareFiles->setEnabled(false);
    connect(compareFiles, SIGNAL(triggered()), this, SLOT(compareFiles()));

    // setup 'Settings' menu
    m_showMenuBar = KStandardAction::showMenubar(this, SLOT(toggleShowMenuBar()), actionCollection());
    KStandardAction::preferences(this, SLOT(editSettings()), actionCollection());
}

void DolphinMainWindow::setupDockWidgets()
{
    // setup "Information"
    QDockWidget* infoDock = new QDockWidget(i18nc("@title:window", "Information"));
    infoDock->setObjectName("infoDock");
    infoDock->setAllowedAreas(Qt::LeftDockWidgetArea | Qt::RightDockWidgetArea);
    SidebarPage* infoWidget = new InfoSidebarPage(infoDock);
    infoDock->setWidget(infoWidget);

    infoDock->toggleViewAction()->setText(i18nc("@title:window", "Information"));
    infoDock->toggleViewAction()->setShortcut(Qt::Key_F11);
    actionCollection()->addAction("show_info_panel", infoDock->toggleViewAction());

    addDockWidget(Qt::RightDockWidgetArea, infoDock);
    connect(this, SIGNAL(urlChanged(KUrl)),
            infoWidget, SLOT(setUrl(KUrl)));
    connect(this, SIGNAL(selectionChanged(KFileItemList)),
            infoWidget, SLOT(setSelection(KFileItemList)));
    connect(this, SIGNAL(requestItemInfo(KFileItem)),
            infoWidget, SLOT(requestDelayedItemInfo(KFileItem)));

    // setup "Tree View"
    QDockWidget* treeViewDock = new QDockWidget(i18nc("@title:window", "Folders"));
    treeViewDock->setObjectName("treeViewDock");
    treeViewDock->setAllowedAreas(Qt::LeftDockWidgetArea | Qt::RightDockWidgetArea);
    TreeViewSidebarPage* treeWidget = new TreeViewSidebarPage(treeViewDock);
    treeViewDock->setWidget(treeWidget);

    treeViewDock->toggleViewAction()->setText(i18nc("@title:window", "Folders"));
    treeViewDock->toggleViewAction()->setShortcut(Qt::Key_F7);
    actionCollection()->addAction("show_folders_panel", treeViewDock->toggleViewAction());

    addDockWidget(Qt::LeftDockWidgetArea, treeViewDock);
    connect(this, SIGNAL(urlChanged(KUrl)),
            treeWidget, SLOT(setUrl(KUrl)));
    connect(treeWidget, SIGNAL(changeUrl(KUrl)),
            this, SLOT(changeUrl(KUrl)));
    connect(treeWidget, SIGNAL(changeSelection(KFileItemList)),
            this, SLOT(changeSelection(KFileItemList)));
    connect(treeWidget, SIGNAL(urlsDropped(KUrl::List, KUrl)),
            this, SLOT(dropUrls(KUrl::List, KUrl)));

    // setup "Terminal"
    QDockWidget* terminalDock = new QDockWidget(i18nc("@title:window", "Terminal"));
    terminalDock->setObjectName("terminalDock");
    terminalDock->setAllowedAreas(Qt::TopDockWidgetArea | Qt::BottomDockWidgetArea);
    SidebarPage* terminalWidget = new TerminalSidebarPage(terminalDock);
    terminalDock->setWidget(terminalWidget);

    connect(terminalWidget, SIGNAL(hideTerminalSidebarPage()), terminalDock, SLOT(hide()));

    terminalDock->toggleViewAction()->setText(i18nc("@title:window", "Terminal"));
    terminalDock->toggleViewAction()->setShortcut(Qt::Key_F4);
    actionCollection()->addAction("show_terminal_panel", terminalDock->toggleViewAction());

    addDockWidget(Qt::BottomDockWidgetArea, terminalDock);
    connect(this, SIGNAL(urlChanged(KUrl)),
            terminalWidget, SLOT(setUrl(KUrl)));

    const bool firstRun = DolphinSettings::instance().generalSettings()->firstRun();
    if (firstRun) {
        infoDock->hide();
        treeViewDock->hide();
        terminalDock->hide();
    }

    QDockWidget* placesDock = new QDockWidget(i18nc("@title:window", "Places"));
    placesDock->setObjectName("placesDock");
    placesDock->setAllowedAreas(Qt::LeftDockWidgetArea | Qt::RightDockWidgetArea);

    DolphinFilePlacesView* placesView = new DolphinFilePlacesView(placesDock);
    placesDock->setWidget(placesView);
    placesView->setModel(DolphinSettings::instance().placesModel());
    placesView->setHorizontalScrollBarPolicy(Qt::ScrollBarAlwaysOff);

    placesDock->toggleViewAction()->setText(i18nc("@title:window", "Places"));
    placesDock->toggleViewAction()->setShortcut(Qt::Key_F9);
    actionCollection()->addAction("show_places_panel", placesDock->toggleViewAction());

    addDockWidget(Qt::LeftDockWidgetArea, placesDock);
    connect(placesView, SIGNAL(urlChanged(KUrl)),
            this, SLOT(changeUrl(KUrl)));
    connect(this, SIGNAL(urlChanged(KUrl)),
            placesView, SLOT(setUrl(KUrl)));
}

void DolphinMainWindow::updateHistory()
{
    const KUrlNavigator* urlNavigator = m_activeViewContainer->urlNavigator();
    const int index = urlNavigator->historyIndex();

    QAction* backAction = actionCollection()->action("go_back");
    if (backAction != 0) {
        backAction->setEnabled(index < urlNavigator->historySize() - 1);
    }

    QAction* forwardAction = actionCollection()->action("go_forward");
    if (forwardAction != 0) {
        forwardAction->setEnabled(index > 0);
    }
}

void DolphinMainWindow::updateEditActions()
{
    const KFileItemList list = m_activeViewContainer->view()->selectedItems();
    if (list.isEmpty()) {
        stateChanged("has_no_selection");
    } else {
        stateChanged("has_selection");

        QAction* renameAction = actionCollection()->action("rename");
        if (renameAction != 0) {
            renameAction->setEnabled(true);
        }

        bool enableMoveToTrash = true;

        KFileItemList::const_iterator it = list.begin();
        const KFileItemList::const_iterator end = list.end();
        while (it != end) {
            const KUrl& url = (*it).url();
            // only enable the 'Move to Trash' action for local files
            if (!url.isLocalFile()) {
                enableMoveToTrash = false;
            }
            ++it;
        }

        QAction* moveToTrashAction = actionCollection()->action("move_to_trash");
        moveToTrashAction->setEnabled(enableMoveToTrash);
    }
    updatePasteAction();
}

void DolphinMainWindow::updateViewActions()
{
<<<<<<< HEAD
    const DolphinView* view = m_activeViewContainer->view();
    QAction* zoomInAction = actionCollection()->action(KStandardAction::name(KStandardAction::ZoomIn));
    if (zoomInAction != 0) {
        zoomInAction->setEnabled(view->isZoomInPossible());
    }

    QAction* zoomOutAction = actionCollection()->action(KStandardAction::name(KStandardAction::ZoomOut));
    if (zoomOutAction != 0) {
        zoomOutAction->setEnabled(view->isZoomOutPossible());
    }
=======
    m_actionHandler->updateViewActions();
>>>>>>> 45a1074b

    const DolphinView* view = m_activeViewContainer->view();
    QAction* action = actionCollection()->action(view->currentViewModeActionName());
    if (action != 0) {
        action->setChecked(true);
    }

    slotSortingChanged(view->sorting());
<<<<<<< HEAD
    slotSortOrderChanged(view->sortOrder());
    slotCategorizedSortingChanged();
    slotAdditionalInfoChanged();
=======
>>>>>>> 45a1074b

    QAction* showFilterBarAction = actionCollection()->action("show_filter_bar");
    showFilterBarAction->setChecked(m_activeViewContainer->isFilterBarVisible());

<<<<<<< HEAD
    QAction* showPreviewAction = actionCollection()->action("show_preview");
    showPreviewAction->setChecked(view->showPreview());

    QAction* showHiddenFilesAction = actionCollection()->action("show_hidden_files");
    showHiddenFilesAction->setChecked(view->showHiddenFiles());

=======
>>>>>>> 45a1074b
    updateSplitAction();

    QAction* editableLocactionAction = actionCollection()->action("editable_location");
    const KUrlNavigator* urlNavigator = m_activeViewContainer->urlNavigator();
    editableLocactionAction->setChecked(urlNavigator->isUrlEditable());
}

void DolphinMainWindow::updateGoActions()
{
    QAction* goUpAction = actionCollection()->action(KStandardAction::name(KStandardAction::Up));
    const KUrl& currentUrl = m_activeViewContainer->url();
    goUpAction->setEnabled(currentUrl.upUrl() != currentUrl);
}

void DolphinMainWindow::clearStatusBar()
{
    m_activeViewContainer->statusBar()->clear();
}

void DolphinMainWindow::connectViewSignals(int viewIndex)
{
    DolphinViewContainer* container = m_viewContainer[viewIndex];
    connect(container, SIGNAL(showFilterBarChanged(bool)),
            this, SLOT(updateFilterBarAction(bool)));

    DolphinView* view = container->view();
    connect(view, SIGNAL(modeChanged()),
            this, SLOT(slotViewModeChanged()));
    connect(view, SIGNAL(sortingChanged(DolphinView::Sorting)),
            this, SLOT(slotSortingChanged(DolphinView::Sorting)));
<<<<<<< HEAD
    connect(view, SIGNAL(sortOrderChanged(Qt::SortOrder)),
            this, SLOT(slotSortOrderChanged(Qt::SortOrder)));
    connect(view, SIGNAL(additionalInfoChanged()),
            this, SLOT(slotAdditionalInfoChanged()));
=======
>>>>>>> 45a1074b
    connect(view, SIGNAL(selectionChanged(KFileItemList)),
            this, SLOT(slotSelectionChanged(KFileItemList)));
    connect(view, SIGNAL(requestItemInfo(KFileItem)),
            this, SLOT(slotRequestItemInfo(KFileItem)));
    connect(view, SIGNAL(activated()),
            this, SLOT(toggleActiveView()));
    connect(view, SIGNAL(doingOperation(KonqFileUndoManager::CommandType)),
            this, SLOT(slotDoingOperation(KonqFileUndoManager::CommandType)));

    const KUrlNavigator* navigator = container->urlNavigator();
    connect(navigator, SIGNAL(urlChanged(const KUrl&)),
            this, SLOT(changeUrl(const KUrl&)));
    connect(navigator, SIGNAL(historyChanged()),
            this, SLOT(slotHistoryChanged()));
    connect(navigator, SIGNAL(editableStateChanged(bool)),
            this, SLOT(slotEditableStateChanged(bool)));
}

void DolphinMainWindow::updateSplitAction()
{
    QAction* splitAction = actionCollection()->action("split_view");
    if (m_viewContainer[SecondaryView] != 0) {
        if (m_activeViewContainer == m_viewContainer[PrimaryView]) {
            splitAction->setText(i18nc("@action:intoolbar Close right view", "Close"));
            splitAction->setIcon(KIcon("view-right-close"));
        } else {
            splitAction->setText(i18nc("@action:intoolbar Close left view", "Close"));
            splitAction->setIcon(KIcon("view-left-close"));
        }
    } else {
        splitAction->setText(i18nc("@action:intoolbar Split view", "Split"));
        splitAction->setIcon(KIcon("view-right-new"));
    }
}

<<<<<<< HEAD
void DolphinMainWindow::toggleAdditionalInfo(QAction* action)
{
    clearStatusBar();
    m_activeViewContainer->view()->toggleAdditionalInfo(action);
}

=======
>>>>>>> 45a1074b
DolphinMainWindow::UndoUiInterface::UndoUiInterface(DolphinMainWindow* mainWin) :
    KonqFileUndoManager::UiInterface(mainWin),
    m_mainWin(mainWin)
{
    Q_ASSERT(m_mainWin != 0);
}

DolphinMainWindow::UndoUiInterface::~UndoUiInterface()
{
}

void DolphinMainWindow::UndoUiInterface::jobError(KIO::Job* job)
{
    DolphinStatusBar* statusBar = m_mainWin->activeViewContainer()->statusBar();
    statusBar->setMessage(job->errorString(), DolphinStatusBar::Error);
}

#include "dolphinmainwindow.moc"<|MERGE_RESOLUTION|>--- conflicted
+++ resolved
@@ -61,7 +61,6 @@
 #include <kmessagebox.h>
 #include <kurlnavigator.h>
 #include <konqmimedata.h>
-#include <konq_operations.h>
 #include <kpropertiesdialog.h>
 #include <kprotocolinfo.h>
 #include <ktoggleaction.h>
@@ -183,31 +182,6 @@
     updateViewActions();
 }
 
-<<<<<<< HEAD
-void DolphinMainWindow::slotShowPreviewChanged()
-{
-    // It is not enough to update the 'Show Preview' action, also
-    // the 'Zoom In' and 'Zoom Out' actions must be adapted.
-    updateViewActions();
-}
-
-void DolphinMainWindow::slotShowHiddenFilesChanged()
-{
-    QAction* showHiddenFilesAction = actionCollection()->action("show_hidden_files");
-    const DolphinView* view = m_activeViewContainer->view();
-    showHiddenFilesAction->setChecked(view->showHiddenFiles());
-}
-
-void DolphinMainWindow::slotCategorizedSortingChanged()
-{
-    QAction* showInGroupsAction = actionCollection()->action("show_in_groups");
-    const DolphinView* view = m_activeViewContainer->view();
-    showInGroupsAction->setChecked(view->categorizedSorting());
-    showInGroupsAction->setEnabled(view->supportsCategorizedSorting());
-}
-
-=======
->>>>>>> 45a1074b
 void DolphinMainWindow::slotSortingChanged(DolphinView::Sorting sorting)
 {
     QAction* action = 0;
@@ -248,20 +222,6 @@
     if (action != 0) {
         action->setChecked(true);
     }
-<<<<<<< HEAD
-}
-
-void DolphinMainWindow::slotSortOrderChanged(Qt::SortOrder order)
-{
-    QAction* descending = actionCollection()->action("descending");
-    const bool sortDescending = (order == Qt::DescendingOrder);
-    descending->setChecked(sortDescending);
-}
-
-void DolphinMainWindow::slotAdditionalInfoChanged()
-{
-    DolphinView* view = m_activeViewContainer->view();
-    view->updateAdditionalInfoActions(actionCollection());
 }
 
 void DolphinMainWindow::slotEditableStateChanged(bool editable)
@@ -269,8 +229,6 @@
     KToggleAction* editableLocationAction =
         static_cast<KToggleAction*>(actionCollection()->action("editable_location"));
     editableLocationAction->setChecked(editable);
-=======
->>>>>>> 45a1074b
 }
 
 void DolphinMainWindow::slotSelectionChanged(const KFileItemList& selection)
@@ -383,12 +341,6 @@
         // one already -> close the view
         toggleSplitView();
     }
-}
-
-void DolphinMainWindow::createDir()
-{
-    const KUrl& url = m_activeViewContainer->view()->url();
-    KonqOperations::newDir(this, url);
 }
 
 void DolphinMainWindow::updateNewMenu()
@@ -585,20 +537,6 @@
 #endif
 }
 
-<<<<<<< HEAD
-void DolphinMainWindow::toggleSortOrder()
-{
-    m_activeViewContainer->view()->toggleSortOrder();
-}
-
-void DolphinMainWindow::toggleSortCategorization(bool categorizedSorting)
-{
-    DolphinView* view = m_activeViewContainer->view();
-    view->setCategorizedSorting(categorizedSorting);
-}
-
-=======
->>>>>>> 45a1074b
 void DolphinMainWindow::toggleSplitView()
 {
     if (m_viewContainer[SecondaryView] == 0) {
@@ -644,21 +582,6 @@
 {
 }
 
-<<<<<<< HEAD
-void DolphinMainWindow::togglePreview(bool show)
-{
-    clearStatusBar();
-    m_activeViewContainer->view()->setShowPreview(show);
-}
-
-void DolphinMainWindow::toggleShowHiddenFiles(bool show)
-{
-    clearStatusBar();
-    m_activeViewContainer->view()->setShowHiddenFiles(show);
-}
-
-=======
->>>>>>> 45a1074b
 void DolphinMainWindow::toggleFilterBarVisibility(bool show)
 {
     m_activeViewContainer->showFilterBar(show);
@@ -881,9 +804,6 @@
     connect(menu, SIGNAL(aboutToShow()),
             this, SLOT(updateNewMenu()));
 
-    KAction* newDirAction = DolphinView::createNewDirAction(actionCollection());
-    connect(newDirAction, SIGNAL(triggered()), SLOT(createDir()));
-
     KAction* newWindow = actionCollection()->addAction("new_window");
     newWindow->setIcon(KIcon("window-new"));
     newWindow->setText(i18nc("@action:inmenu File", "New &Window"));
@@ -922,16 +842,6 @@
     connect(invertSelection, SIGNAL(triggered()), this, SLOT(invertSelection()));
 
     // setup 'View' menu
-<<<<<<< HEAD
-    KStandardAction::zoomIn(this,
-                            SLOT(zoomIn()),
-                            actionCollection());
-
-    KStandardAction::zoomOut(this,
-                             SLOT(zoomOut()),
-                             actionCollection());
-=======
->>>>>>> 45a1074b
 
     KToggleAction* iconsView = DolphinView::iconsModeAction(actionCollection());
     KToggleAction* detailsView = DolphinView::detailsModeAction(actionCollection());
@@ -943,12 +853,9 @@
     viewModeGroup->addAction(columnView);
     connect(viewModeGroup, SIGNAL(triggered(QAction*)), this, SLOT(setViewMode(QAction*)));
 
-<<<<<<< HEAD
-=======
     //QActionGroup* sortActionGroup = DolphinView::createSortActionGroup(actionCollection());
     //connect(sortActionGroup, SIGNAL(triggered(QAction*)), this, SLOT(sortActionGroupTriggered(QAction*)));
 
->>>>>>> 45a1074b
     // TODO use a QActionGroup
 
     KToggleAction* sortByName = actionCollection()->add<KToggleAction>("sort_by_name");
@@ -1016,24 +923,6 @@
     //sortGroup->addAction(sortByRating);
     //sortGroup->addAction(sortByTags);
 
-<<<<<<< HEAD
-    KAction* sortDescending = DolphinView::createSortDescendingAction(actionCollection());
-    connect(sortDescending, SIGNAL(triggered()), this, SLOT(toggleSortOrder()));
-
-    KAction* showInGroups = DolphinView::createShowInGroupsAction(actionCollection());
-    connect(showInGroups, SIGNAL(triggered(bool)), this, SLOT(toggleSortCategorization(bool)));
-
-    QActionGroup* showInformationActionGroup = DolphinView::createAdditionalInformationActionGroup(actionCollection());
-    connect(showInformationActionGroup, SIGNAL(triggered(QAction*)), this, SLOT(toggleAdditionalInfo(QAction*)));
-
-    KAction* showPreview = DolphinView::createShowPreviewAction(actionCollection());
-    connect(showPreview, SIGNAL(triggered(bool)), this, SLOT(togglePreview(bool)));
-
-    KAction* showHiddenFiles = DolphinView::createShowHiddenFilesAction(actionCollection());
-    connect(showHiddenFiles, SIGNAL(triggered(bool)), this, SLOT(toggleShowHiddenFiles(bool)));
-
-=======
->>>>>>> 45a1074b
     KAction* split = actionCollection()->addAction("split_view");
     split->setShortcut(Qt::Key_F3);
     updateSplitAction();
@@ -1234,20 +1123,7 @@
 
 void DolphinMainWindow::updateViewActions()
 {
-<<<<<<< HEAD
-    const DolphinView* view = m_activeViewContainer->view();
-    QAction* zoomInAction = actionCollection()->action(KStandardAction::name(KStandardAction::ZoomIn));
-    if (zoomInAction != 0) {
-        zoomInAction->setEnabled(view->isZoomInPossible());
-    }
-
-    QAction* zoomOutAction = actionCollection()->action(KStandardAction::name(KStandardAction::ZoomOut));
-    if (zoomOutAction != 0) {
-        zoomOutAction->setEnabled(view->isZoomOutPossible());
-    }
-=======
     m_actionHandler->updateViewActions();
->>>>>>> 45a1074b
 
     const DolphinView* view = m_activeViewContainer->view();
     QAction* action = actionCollection()->action(view->currentViewModeActionName());
@@ -1256,25 +1132,10 @@
     }
 
     slotSortingChanged(view->sorting());
-<<<<<<< HEAD
-    slotSortOrderChanged(view->sortOrder());
-    slotCategorizedSortingChanged();
-    slotAdditionalInfoChanged();
-=======
->>>>>>> 45a1074b
 
     QAction* showFilterBarAction = actionCollection()->action("show_filter_bar");
     showFilterBarAction->setChecked(m_activeViewContainer->isFilterBarVisible());
 
-<<<<<<< HEAD
-    QAction* showPreviewAction = actionCollection()->action("show_preview");
-    showPreviewAction->setChecked(view->showPreview());
-
-    QAction* showHiddenFilesAction = actionCollection()->action("show_hidden_files");
-    showHiddenFilesAction->setChecked(view->showHiddenFiles());
-
-=======
->>>>>>> 45a1074b
     updateSplitAction();
 
     QAction* editableLocactionAction = actionCollection()->action("editable_location");
@@ -1305,13 +1166,6 @@
             this, SLOT(slotViewModeChanged()));
     connect(view, SIGNAL(sortingChanged(DolphinView::Sorting)),
             this, SLOT(slotSortingChanged(DolphinView::Sorting)));
-<<<<<<< HEAD
-    connect(view, SIGNAL(sortOrderChanged(Qt::SortOrder)),
-            this, SLOT(slotSortOrderChanged(Qt::SortOrder)));
-    connect(view, SIGNAL(additionalInfoChanged()),
-            this, SLOT(slotAdditionalInfoChanged()));
-=======
->>>>>>> 45a1074b
     connect(view, SIGNAL(selectionChanged(KFileItemList)),
             this, SLOT(slotSelectionChanged(KFileItemList)));
     connect(view, SIGNAL(requestItemInfo(KFileItem)),
@@ -1347,15 +1201,6 @@
     }
 }
 
-<<<<<<< HEAD
-void DolphinMainWindow::toggleAdditionalInfo(QAction* action)
-{
-    clearStatusBar();
-    m_activeViewContainer->view()->toggleAdditionalInfo(action);
-}
-
-=======
->>>>>>> 45a1074b
 DolphinMainWindow::UndoUiInterface::UndoUiInterface(DolphinMainWindow* mainWin) :
     KonqFileUndoManager::UiInterface(mainWin),
     m_mainWin(mainWin)
