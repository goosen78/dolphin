/***************************************************************************
 *   Copyright (C) 2006 by Peter Penz <peter.penz19@gmail.com>             *
 *   Copyright (C) 2006 by Stefan Monov <logixoul@gmail.com>               *
 *   Copyright (C) 2006 by Cvetoslav Ludmiloff <ludmiloff@gmail.com>       *
 *                                                                         *
 *   This program is free software; you can redistribute it and/or modify  *
 *   it under the terms of the GNU General Public License as published by  *
 *   the Free Software Foundation; either version 2 of the License, or     *
 *   (at your option) any later version.                                   *
 *                                                                         *
 *   This program is distributed in the hope that it will be useful,       *
 *   but WITHOUT ANY WARRANTY; without even the implied warranty of        *
 *   MERCHANTABILITY or FITNESS FOR A PARTICULAR PURPOSE.  See the         *
 *   GNU General Public License for more details.                          *
 *                                                                         *
 *   You should have received a copy of the GNU General Public License     *
 *   along with this program; if not, write to the                         *
 *   Free Software Foundation, Inc.,                                       *
 *   51 Franklin Street, Fifth Floor, Boston, MA 02110-1301 USA            *
 ***************************************************************************/

#include "dolphinmainwindow.h"

#include "dolphinapplication.h"
#include "dolphindockwidget.h"
#include "dolphincontextmenu.h"
#include "dolphinnewfilemenu.h"
#include "dolphinviewcontainer.h"
#include "panels/folders/folderspanel.h"
#include "panels/places/placespanel.h"
#include "panels/information/informationpanel.h"
#include "settings/dolphinsettingsdialog.h"
#include "statusbar/dolphinstatusbar.h"
#include "views/dolphinviewactionhandler.h"
#include "views/dolphinremoteencoding.h"
#include "views/draganddrophelper.h"
#include "views/viewproperties.h"
#include "views/dolphinnewfilemenuobserver.h"

#ifndef Q_OS_WIN
#include "panels/terminal/terminalpanel.h"
#endif

#include "dolphin_generalsettings.h"

#include <KAcceleratorManager>
#include <KAction>
#include <KActionCollection>
#include <KActionMenu>
#include <KConfig>
#include <KDesktopFile>
#include <kdeversion.h>
#include <kdualaction.h>
#include <KFileDialog>
#include <KGlobal>
#include <KDialog>
#include <KJobWidgets>
#include <KLineEdit>
#include <KToolBar>
#include <KIconLoader>
#include <KIO/NetAccess>
#include <KIO/JobUiDelegate>
#include <KInputDialog>
#include <KLocale>
#include <KProtocolManager>
#include <KMenu>
#include <KMenuBar>
#include <KMessageBox>
#include <KFileItemListProperties>
#include <konqmimedata.h>
#include <KProtocolInfo>
#include <KRun>
#include <KShell>
#include <KStandardDirs>
#include <kstatusbar.h>
#include <KStandardAction>
#include <ktabbar.h>
#include <KToggleAction>
#include <KUrlNavigator>
#include <KUrl>
#include <KUrlComboBox>
#include <KToolInvocation>

#include <QDesktopWidget>
#include <QDBusMessage>
#include <QKeyEvent>
#include <QClipboard>
#include <QToolButton>
#include <QSplitter>
#include <QTimer>
#include <QPushButton>

namespace {
    // Used for GeneralSettings::version() to determine whether
    // an updated version of Dolphin is running.
    const int CurrentDolphinVersion = 200;
};

/*
 * Remembers the tab configuration if a tab has been closed.
 * Each closed tab can be restored by the menu
 * "Go -> Recently Closed Tabs".
 */
struct ClosedTab
{
    KUrl primaryUrl;
    KUrl secondaryUrl;
    bool isSplit;
};
Q_DECLARE_METATYPE(ClosedTab)

DolphinMainWindow::DolphinMainWindow() :
    KXmlGuiWindow(0),
    m_newFileMenu(0),
    m_tabBar(0),
    m_activeViewContainer(0),
    m_centralWidgetLayout(0),
    m_tabIndex(0),
    m_viewTab(),
    m_actionHandler(0),
    m_remoteEncoding(0),
    m_settingsDialog(),
    m_controlButton(0),
    m_updateToolBarTimer(0),
    m_lastHandleUrlStatJob(0)
{
    setObjectName("Dolphin#");

    m_viewTab.append(ViewTab());
    ViewTab& viewTab = m_viewTab[m_tabIndex];
    viewTab.wasActive = true; // The first opened tab is automatically active

    connect(&DolphinNewFileMenuObserver::instance(), &DolphinNewFileMenuObserver::errorMessage,
            this, &DolphinMainWindow::showErrorMessage);

    KIO::FileUndoManager* undoManager = KIO::FileUndoManager::self();
    undoManager->setUiInterface(new UndoUiInterface());

    connect(undoManager, static_cast<void(KIO::FileUndoManager::*)(bool)>(&KIO::FileUndoManager::undoAvailable),
            this, &DolphinMainWindow::slotUndoAvailable);
    connect(undoManager, &KIO::FileUndoManager::undoTextChanged,
            this, &DolphinMainWindow::slotUndoTextChanged);
    connect(undoManager, &KIO::FileUndoManager::jobRecordingStarted,
            this, &DolphinMainWindow::clearStatusBar);
    connect(undoManager, &KIO::FileUndoManager::jobRecordingFinished,
            this, &DolphinMainWindow::showCommand);

    GeneralSettings* generalSettings = GeneralSettings::self();
    const bool firstRun = (generalSettings->version() < 200);
    if (firstRun) {
        generalSettings->setViewPropsTimestamp(QDateTime::currentDateTime());
    }

    setAcceptDrops(true);

    viewTab.splitter = new QSplitter(this);
    viewTab.splitter->setChildrenCollapsible(false);

    setupActions();

    const KUrl homeUrl(generalSettings->homeUrl());
    setUrlAsCaption(homeUrl);
    m_actionHandler = new DolphinViewActionHandler(actionCollection(), this);
    connect(m_actionHandler, &DolphinViewActionHandler::actionBeingHandled, this, &DolphinMainWindow::clearStatusBar);
    connect(m_actionHandler, &DolphinViewActionHandler::createDirectory, this, &DolphinMainWindow::createDirectory);

    viewTab.primaryView = createViewContainer(homeUrl, viewTab.splitter);

    m_activeViewContainer = viewTab.primaryView;
    connectViewSignals(m_activeViewContainer);
    DolphinView* view = m_activeViewContainer->view();
    m_activeViewContainer->show();
    m_actionHandler->setCurrentView(view);

    m_remoteEncoding = new DolphinRemoteEncoding(this, m_actionHandler);
    connect(this, &DolphinMainWindow::urlChanged,
            m_remoteEncoding, &DolphinRemoteEncoding::slotAboutToOpenUrl);

    m_tabBar = new KTabBar(this);
    m_tabBar->setMovable(true);
    m_tabBar->setTabsClosable(true);
    connect(m_tabBar, &KTabBar::currentChanged,
            this, &DolphinMainWindow::setActiveTab);
    connect(m_tabBar, &KTabBar::tabCloseRequested,
            this, static_cast<void(DolphinMainWindow::*)(int)>(&DolphinMainWindow::closeTab));
    connect(m_tabBar, &KTabBar::contextMenu,
            this, &DolphinMainWindow::openTabContextMenu);
    connect(m_tabBar, &KTabBar::newTabRequest,
            this, static_cast<void(DolphinMainWindow::*)()>(&DolphinMainWindow::openNewTab));
    connect(m_tabBar, &KTabBar::testCanDecode,
            this, &DolphinMainWindow::slotTestCanDecode);
    connect(m_tabBar, &KTabBar::mouseMiddleClick,
            this, static_cast<void(DolphinMainWindow::*)(int)>(&DolphinMainWindow::closeTab));
    connect(m_tabBar, &KTabBar::tabMoved,
            this, &DolphinMainWindow::slotTabMoved);
    connect(m_tabBar, &KTabBar::receivedDropEvent,
            this, &DolphinMainWindow::tabDropEvent);

    m_tabBar->blockSignals(true);  // signals get unblocked after at least 2 tabs are open

    QWidget* centralWidget = new QWidget(this);
    m_centralWidgetLayout = new QVBoxLayout(centralWidget);
    m_centralWidgetLayout->setSpacing(0);
    m_centralWidgetLayout->setMargin(0);
    m_centralWidgetLayout->addWidget(m_tabBar);
    m_centralWidgetLayout->addWidget(viewTab.splitter, 1);

    setCentralWidget(centralWidget);
    setupDockWidgets();
    emit urlChanged(homeUrl);

    setupGUI(Keys | Save | Create | ToolBar);
    stateChanged("new_file");

    QClipboard* clipboard = QApplication::clipboard();
    connect(clipboard, &QClipboard::dataChanged,
            this, &DolphinMainWindow::updatePasteAction);

    if (generalSettings->splitView()) {
        toggleSplitView();
    }
    updateEditActions();
    updateViewActions();
    updateGoActions();

    QAction* showFilterBarAction = actionCollection()->action("show_filter_bar");
    showFilterBarAction->setChecked(generalSettings->filterBar());

    if (firstRun) {
        menuBar()->setVisible(false);
        // Assure a proper default size if Dolphin runs the first time
        resize(750, 500);
    }

    const bool showMenu = !menuBar()->isHidden();
    QAction* showMenuBarAction = actionCollection()->action(KStandardAction::name(KStandardAction::ShowMenubar));
    showMenuBarAction->setChecked(showMenu);  // workaround for bug #171080
    if (!showMenu) {
        createControlButton();
    }
}

DolphinMainWindow::~DolphinMainWindow()
{
}

void DolphinMainWindow::openDirectories(const QList<KUrl>& dirs)
{
    if (dirs.isEmpty()) {
        return;
    }

    if (dirs.count() == 1) {
        m_activeViewContainer->setUrl(dirs.first());
        return;
    }

    const int oldOpenTabsCount = m_viewTab.count();

    const bool hasSplitView = GeneralSettings::splitView();

    // Open each directory inside a new tab. If the "split view" option has been enabled,
    // always show two directories within one tab.
    QList<KUrl>::const_iterator it = dirs.constBegin();
    while (it != dirs.constEnd()) {
        openNewTab(*it);
        ++it;

        if (hasSplitView && (it != dirs.constEnd())) {
            const int tabIndex = m_viewTab.count() - 1;
            m_viewTab[tabIndex].secondaryView->setUrl(*it);
            ++it;
        }
    }

    // Remove the previously opened tabs
    for (int i = 0; i < oldOpenTabsCount; ++i) {
        closeTab(0);
    }
}

void DolphinMainWindow::openFiles(const QList<KUrl>& files)
{
    if (files.isEmpty()) {
        return;
    }

    // Get all distinct directories from 'files' and open a tab
    // for each directory. If the "split view" option is enabled, two
    // directories are shown inside one tab (see openDirectories()).
    QList<KUrl> dirs;
    foreach (const KUrl& url, files) {
        const KUrl dir(url.directory());
        if (!dirs.contains(dir)) {
            dirs.append(dir);
        }
    }

    openDirectories(dirs);

    // Select the files. Although the files can be split between several
    // tabs, there is no need to split 'files' accordingly, as
    // the DolphinView will just ignore invalid selections.
    const int tabCount = m_viewTab.count();
    for (int i = 0; i < tabCount; ++i) {
        m_viewTab[i].primaryView->view()->markUrlsAsSelected(files);
        m_viewTab[i].primaryView->view()->markUrlAsCurrent(files.at(0));
        if (m_viewTab[i].secondaryView) {
            m_viewTab[i].secondaryView->view()->markUrlsAsSelected(files);
            m_viewTab[i].secondaryView->view()->markUrlAsCurrent(files.at(0));
        }
    }
}

void DolphinMainWindow::showCommand(CommandType command)
{
    DolphinStatusBar* statusBar = m_activeViewContainer->statusBar();
    switch (command) {
    case KIO::FileUndoManager::Copy:
        statusBar->setText(i18nc("@info:status", "Successfully copied."));
        break;
    case KIO::FileUndoManager::Move:
        statusBar->setText(i18nc("@info:status", "Successfully moved."));
        break;
    case KIO::FileUndoManager::Link:
        statusBar->setText(i18nc("@info:status", "Successfully linked."));
        break;
    case KIO::FileUndoManager::Trash:
        statusBar->setText(i18nc("@info:status", "Successfully moved to trash."));
        break;
    case KIO::FileUndoManager::Rename:
        statusBar->setText(i18nc("@info:status", "Successfully renamed."));
        break;

    case KIO::FileUndoManager::Mkdir:
        statusBar->setText(i18nc("@info:status", "Created folder."));
        break;

    default:
        break;
    }
}

void DolphinMainWindow::pasteIntoFolder()
{
    m_activeViewContainer->view()->pasteIntoFolder();
}

void DolphinMainWindow::changeUrl(const KUrl& url)
{
    if (!KProtocolManager::supportsListing(url)) {
        // The URL navigator only checks for validity, not
        // if the URL can be listed. An error message is
        // shown due to DolphinViewContainer::restoreView().
        return;
    }

    DolphinViewContainer* view = activeViewContainer();
    if (view) {
        view->setUrl(url);
        updateEditActions();
        updateViewActions();
        updateGoActions();
        setUrlAsCaption(url);
        if (m_viewTab.count() > 1) {
            m_tabBar->setTabText(m_tabIndex, squeezedText(tabName(m_activeViewContainer->url())));
        }
        const QString iconName = KIO::iconNameForUrl(url);
        m_tabBar->setTabIcon(m_tabIndex, QIcon::fromTheme(iconName));
        emit urlChanged(url);
    }
}

void DolphinMainWindow::slotTerminalDirectoryChanged(const KUrl& url)
{
    m_activeViewContainer->setAutoGrabFocus(false);
    changeUrl(url);
    m_activeViewContainer->setAutoGrabFocus(true);
}

void DolphinMainWindow::slotEditableStateChanged(bool editable)
{
    KToggleAction* editableLocationAction =
        static_cast<KToggleAction*>(actionCollection()->action("editable_location"));
    editableLocationAction->setChecked(editable);
}

void DolphinMainWindow::slotSelectionChanged(const KFileItemList& selection)
{
    updateEditActions();

    Q_ASSERT(m_viewTab[m_tabIndex].primaryView);
    int selectedUrlsCount = m_viewTab[m_tabIndex].primaryView->view()->selectedItemsCount();
    if (m_viewTab[m_tabIndex].secondaryView) {
        selectedUrlsCount += m_viewTab[m_tabIndex].secondaryView->view()->selectedItemsCount();
    }

    QAction* compareFilesAction = actionCollection()->action("compare_files");
    if (selectedUrlsCount == 2) {
        compareFilesAction->setEnabled(isKompareInstalled());
    } else {
        compareFilesAction->setEnabled(false);
    }

    emit selectionChanged(selection);
}

void DolphinMainWindow::slotRequestItemInfo(const KFileItem& item)
{
    emit requestItemInfo(item);
}

void DolphinMainWindow::updateHistory()
{
    const KUrlNavigator* urlNavigator = m_activeViewContainer->urlNavigator();
    const int index = urlNavigator->historyIndex();

    QAction* backAction = actionCollection()->action("go_back");
    if (backAction) {
        backAction->setToolTip(i18nc("@info", "Go back"));
        backAction->setEnabled(index < urlNavigator->historySize() - 1);
    }

    QAction* forwardAction = actionCollection()->action("go_forward");
    if (forwardAction) {
        forwardAction->setToolTip(i18nc("@info", "Go forward"));
        forwardAction->setEnabled(index > 0);
    }
}

void DolphinMainWindow::updateFilterBarAction(bool show)
{
    QAction* showFilterBarAction = actionCollection()->action("show_filter_bar");
    showFilterBarAction->setChecked(show);
}

void DolphinMainWindow::openNewMainWindow()
{
    KRun::run("dolphin %u", KUrl::List(), this);
}

void DolphinMainWindow::openNewTab()
{
    const bool isUrlEditable =  m_activeViewContainer->urlNavigator()->isUrlEditable();

    openNewTab(m_activeViewContainer->url());
    m_tabBar->setCurrentIndex(m_viewTab.count() - 1);

    // The URL navigator of the new tab should have the same editable state
    // as the current tab
    KUrlNavigator* navigator = m_activeViewContainer->urlNavigator();
    navigator->setUrlEditable(isUrlEditable);

    if (isUrlEditable) {
        // If a new tab is opened and the URL is editable, assure that
        // the user can edit the URL without manually setting the focus
        navigator->setFocus();
    }
}

void DolphinMainWindow::openNewTab(const KUrl& url)
{
    QWidget* focusWidget = QApplication::focusWidget();

    if (m_viewTab.count() == 1) {
        // Only one view is open currently and hence no tab is shown at
        // all. Before creating a tab for 'url', provide a tab for the current URL.
        const KUrl currentUrl = m_activeViewContainer->url();
        m_tabBar->addTab(QIcon::fromTheme(KIO::iconNameForUrl(currentUrl)),
                         squeezedText(tabName(currentUrl)));
        m_tabBar->blockSignals(false);
    }

    m_tabBar->addTab(QIcon::fromTheme(KIO::iconNameForUrl(url)),
                     squeezedText(tabName(url)));

    ViewTab viewTab;
    viewTab.splitter = new QSplitter(this);
    viewTab.splitter->setChildrenCollapsible(false);
    viewTab.primaryView = createViewContainer(url, viewTab.splitter);
    viewTab.primaryView->setActive(false);
    connectViewSignals(viewTab.primaryView);

    m_viewTab.append(viewTab);

    actionCollection()->action("close_tab")->setEnabled(true);
    actionCollection()->action("activate_prev_tab")->setEnabled(true);
    actionCollection()->action("activate_next_tab")->setEnabled(true);

    // Provide a split view, if the startup settings are set this way
    if (GeneralSettings::splitView()) {
        const int newTabIndex = m_viewTab.count() - 1;
        createSecondaryView(newTabIndex);
        m_viewTab[newTabIndex].secondaryView->setActive(true);
        m_viewTab[newTabIndex].isPrimaryViewActive = false;
    }

    if (focusWidget) {
        // The DolphinViewContainer grabbed the keyboard focus. As the tab is opened
        // in background, assure that the previous focused widget gets the focus back.
        focusWidget->setFocus();
    }
}

void DolphinMainWindow::openNewActivatedTab(const KUrl& url)
{
    openNewTab(url);
    m_tabBar->setCurrentIndex(m_viewTab.count() - 1);
}

void DolphinMainWindow::activateNextTab()
{
    if (m_viewTab.count() >= 2) {
        const int tabIndex = (m_tabBar->currentIndex() + 1) % m_tabBar->count();
        m_tabBar->setCurrentIndex(tabIndex);
    }
}

void DolphinMainWindow::activatePrevTab()
{
    if (m_viewTab.count() >= 2) {
        int tabIndex = m_tabBar->currentIndex() - 1;
        if (tabIndex == -1) {
            tabIndex = m_tabBar->count() - 1;
        }
        m_tabBar->setCurrentIndex(tabIndex);
    }
}

void DolphinMainWindow::openInNewTab()
{
    const KFileItemList& list = m_activeViewContainer->view()->selectedItems();
    if (list.isEmpty()) {
        openNewTab(m_activeViewContainer->url());
    } else {
        foreach (const KFileItem& item, list) {
            const KUrl& url = DolphinView::openItemAsFolderUrl(item);
            if (!url.isEmpty()) {
                openNewTab(url);
            }
        }
    }
}

void DolphinMainWindow::openInNewWindow()
{
    KUrl newWindowUrl;

    const KFileItemList list = m_activeViewContainer->view()->selectedItems();
    if (list.isEmpty()) {
        newWindowUrl = m_activeViewContainer->url();
    } else if (list.count() == 1) {
        const KFileItem& item = list.first();
        newWindowUrl = DolphinView::openItemAsFolderUrl(item);
    }

    if (!newWindowUrl.isEmpty()) {
        KRun::run("dolphin %u", QList<QUrl>() << newWindowUrl, this);
    }
}

void DolphinMainWindow::toggleActiveView()
{
    if (!m_viewTab[m_tabIndex].secondaryView) {
        // only one view is available
        return;
    }

    Q_ASSERT(m_activeViewContainer);
    Q_ASSERT(m_viewTab[m_tabIndex].primaryView);

    DolphinViewContainer* left  = m_viewTab[m_tabIndex].primaryView;
    DolphinViewContainer* right = m_viewTab[m_tabIndex].secondaryView;
    setActiveViewContainer(m_activeViewContainer == right ? left : right);
}

void DolphinMainWindow::showEvent(QShowEvent* event)
{
    KXmlGuiWindow::showEvent(event);
    if (!event->spontaneous()) {
        m_activeViewContainer->view()->setFocus();
    }
}

void DolphinMainWindow::closeEvent(QCloseEvent* event)
{
    // Find out if Dolphin is closed directly by the user or
    // by the session manager because the session is closed
    bool closedByUser = true;
    DolphinApplication *application = qobject_cast<DolphinApplication*>(qApp);
    if (application && application->sessionSaving()) {
        closedByUser = false;
    }

    if (m_viewTab.count() > 1 && GeneralSettings::confirmClosingMultipleTabs() && closedByUser) {
        // Ask the user if he really wants to quit and close all tabs.
        // Open a confirmation dialog with 3 buttons:
        // KDialog::Yes    -> Quit
        // KDialog::No     -> Close only the current tab
        // KDialog::Cancel -> do nothing
        QDialog *dialog = new QDialog(this, Qt::Dialog);
        dialog->setWindowTitle(i18nc("@title:window", "Confirmation"));
        dialog->setModal(true);
        QDialogButtonBox* buttons = new QDialogButtonBox(QDialogButtonBox::Yes | QDialogButtonBox::No | QDialogButtonBox::Cancel);
        KGuiItem::assign(buttons->button(QDialogButtonBox::Yes), KStandardGuiItem::quit());
        KGuiItem::assign(buttons->button(QDialogButtonBox::No), KGuiItem(i18n("C&lose Current Tab"), QIcon::fromTheme("tab-close")));
        KGuiItem::assign(buttons->button(QDialogButtonBox::Cancel), KStandardGuiItem::cancel());
        buttons->button(QDialogButtonBox::Yes)->setDefault(true);

        bool doNotAskAgainCheckboxResult = false;

        const int result = KMessageBox::createKMessageBox(dialog,
            buttons,
            QMessageBox::Warning,
            i18n("You have multiple tabs open in this window, are you sure you want to quit?"),
            QStringList(),
            i18n("Do not ask again"),
            &doNotAskAgainCheckboxResult,
            KMessageBox::Notify);

        if (doNotAskAgainCheckboxResult) {
            GeneralSettings::setConfirmClosingMultipleTabs(false);
        }

        switch (result) {
            case KDialog::Yes:
                // Quit
                break;
            case KDialog::No:
                // Close only the current tab
                closeTab();
            default:
                event->ignore();
                return;
        }
    }

    GeneralSettings::setVersion(CurrentDolphinVersion);
    GeneralSettings::self()->writeConfig();

    KXmlGuiWindow::closeEvent(event);
}

void DolphinMainWindow::saveProperties(KConfigGroup& group)
{
    const int tabCount = m_viewTab.count();
    group.writeEntry("Tab Count", tabCount);
    group.writeEntry("Active Tab Index", m_tabBar->currentIndex());

    for (int i = 0; i < tabCount; ++i) {
        const DolphinViewContainer* cont = m_viewTab[i].primaryView;
        group.writeEntry(tabProperty("Primary URL", i), cont->url().url());
        group.writeEntry(tabProperty("Primary Editable", i),
                         cont->urlNavigator()->isUrlEditable());

        cont = m_viewTab[i].secondaryView;
        if (cont) {
            group.writeEntry(tabProperty("Secondary URL", i), cont->url().url());
            group.writeEntry(tabProperty("Secondary Editable", i),
                             cont->urlNavigator()->isUrlEditable());
        }
    }
}

void DolphinMainWindow::readProperties(const KConfigGroup& group)
{
    const int tabCount = group.readEntry("Tab Count", 1);
    for (int i = 0; i < tabCount; ++i) {
        DolphinViewContainer* cont = m_viewTab[i].primaryView;

        cont->setUrl(group.readEntry(tabProperty("Primary URL", i)));
        const bool editable = group.readEntry(tabProperty("Primary Editable", i), false);
        cont->urlNavigator()->setUrlEditable(editable);

        cont = m_viewTab[i].secondaryView;
        const QString secondaryUrl = group.readEntry(tabProperty("Secondary URL", i));
        if (!secondaryUrl.isEmpty()) {
            if (!cont) {
                // a secondary view should be shown, but no one is available
                // currently -> create a new view
                toggleSplitView();
                cont = m_viewTab[i].secondaryView;
                Q_ASSERT(cont);
            }

            // The right view must be activated before the URL is set. Changing
            // the URL in the right view will emit the right URL navigator's
            // urlChanged(KUrl) signal, which is connected to the changeUrl(KUrl)
            // slot. That slot will change the URL in the left view if it is still
            // active. See https://bugs.kde.org/show_bug.cgi?id=330047.
            setActiveViewContainer(cont);

            cont->setUrl(secondaryUrl);
            const bool editable = group.readEntry(tabProperty("Secondary Editable", i), false);
            cont->urlNavigator()->setUrlEditable(editable);
        } else if (cont) {
            // no secondary view should be shown, but the default setting shows
            // one already -> close the view
            toggleSplitView();
        }

        // openNewTab() needs to be called only tabCount - 1 times
        if (i != tabCount - 1) {
            openNewTab();
        }
    }

    const int index = group.readEntry("Active Tab Index", 0);
    m_tabBar->setCurrentIndex(index);
}

void DolphinMainWindow::updateNewMenu()
{
    m_newFileMenu->setViewShowsHiddenFiles(activeViewContainer()->view()->hiddenFilesShown());
    m_newFileMenu->checkUpToDate();
    m_newFileMenu->setPopupFiles(activeViewContainer()->url());
}

void DolphinMainWindow::createDirectory()
{
    m_newFileMenu->setViewShowsHiddenFiles(activeViewContainer()->view()->hiddenFilesShown());
    m_newFileMenu->setPopupFiles(activeViewContainer()->url());
    m_newFileMenu->createDirectory();
}

void DolphinMainWindow::quit()
{
    close();
}

void DolphinMainWindow::showErrorMessage(const QString& message)
{
    m_activeViewContainer->showMessage(message, DolphinViewContainer::Error);
}

void DolphinMainWindow::slotUndoAvailable(bool available)
{
    QAction* undoAction = actionCollection()->action(KStandardAction::name(KStandardAction::Undo));
    if (undoAction) {
        undoAction->setEnabled(available);
    }
}

void DolphinMainWindow::restoreClosedTab(QAction* action)
{
    if (action->data().toBool()) {
        // clear all actions except the "Empty Recently Closed Tabs"
        // action and the separator
        QList<QAction*> actions = m_recentTabsMenu->menu()->actions();
        const int count = actions.size();
        for (int i = 2; i < count; ++i) {
            m_recentTabsMenu->menu()->removeAction(actions.at(i));
        }
    } else {
        const ClosedTab closedTab = action->data().value<ClosedTab>();
        openNewTab(closedTab.primaryUrl);
        m_tabBar->setCurrentIndex(m_viewTab.count() - 1);

        if (closedTab.isSplit) {
            // create secondary view
            toggleSplitView();
            m_viewTab[m_tabIndex].secondaryView->setUrl(closedTab.secondaryUrl);
        }

        m_recentTabsMenu->removeAction(action);
    }

    if (m_recentTabsMenu->menu()->actions().count() == 2) {
        m_recentTabsMenu->setEnabled(false);
    }
}

void DolphinMainWindow::slotUndoTextChanged(const QString& text)
{
    QAction* undoAction = actionCollection()->action(KStandardAction::name(KStandardAction::Undo));
    if (undoAction) {
        undoAction->setText(text);
    }
}

void DolphinMainWindow::undo()
{
    clearStatusBar();
    KIO::FileUndoManager::self()->uiInterface()->setParentWidget(this);
    KIO::FileUndoManager::self()->undo();
}

void DolphinMainWindow::cut()
{
    m_activeViewContainer->view()->cutSelectedItems();
}

void DolphinMainWindow::copy()
{
    m_activeViewContainer->view()->copySelectedItems();
}

void DolphinMainWindow::paste()
{
    m_activeViewContainer->view()->paste();
}

void DolphinMainWindow::find()
{
    m_activeViewContainer->setSearchModeEnabled(true);
}

void DolphinMainWindow::updatePasteAction()
{
    QAction* pasteAction = actionCollection()->action(KStandardAction::name(KStandardAction::Paste));
    QPair<bool, QString> pasteInfo = m_activeViewContainer->view()->pasteInfo();
    pasteAction->setEnabled(pasteInfo.first);
    pasteAction->setText(pasteInfo.second);
}

void DolphinMainWindow::selectAll()
{
    clearStatusBar();

    // if the URL navigator is editable and focused, select the whole
    // URL instead of all items of the view

    KUrlNavigator* urlNavigator = m_activeViewContainer->urlNavigator();
    QLineEdit* lineEdit = urlNavigator->editor()->lineEdit(); // krazy:exclude=qclasses
    const bool selectUrl = urlNavigator->isUrlEditable() &&
                           lineEdit->hasFocus();
    if (selectUrl) {
        lineEdit->selectAll();
    } else {
        m_activeViewContainer->view()->selectAll();
    }
}

void DolphinMainWindow::invertSelection()
{
    clearStatusBar();
    m_activeViewContainer->view()->invertSelection();
}

void DolphinMainWindow::toggleSplitView()
{
    if (!m_viewTab[m_tabIndex].secondaryView) {
        createSecondaryView(m_tabIndex);
        setActiveViewContainer(m_viewTab[m_tabIndex].secondaryView);
    } else if (m_activeViewContainer == m_viewTab[m_tabIndex].secondaryView) {
        // remove secondary view
        m_viewTab[m_tabIndex].secondaryView->close();
        m_viewTab[m_tabIndex].secondaryView->deleteLater();
        m_viewTab[m_tabIndex].secondaryView = 0;

        setActiveViewContainer(m_viewTab[m_tabIndex].primaryView);
    } else {
        // The primary view is active and should be closed. Hence from a users point of view
        // the content of the secondary view should be moved to the primary view.
        // From an implementation point of view it is more efficient to close
        // the primary view and exchange the internal pointers afterwards.

        m_viewTab[m_tabIndex].primaryView->close();
        m_viewTab[m_tabIndex].primaryView->deleteLater();
        m_viewTab[m_tabIndex].primaryView = m_viewTab[m_tabIndex].secondaryView;
        m_viewTab[m_tabIndex].secondaryView = 0;

        setActiveViewContainer(m_viewTab[m_tabIndex].primaryView);
    }

    updateViewActions();
}

void DolphinMainWindow::reloadView()
{
    clearStatusBar();
    m_activeViewContainer->view()->reload();
}

void DolphinMainWindow::stopLoading()
{
    m_activeViewContainer->view()->stopLoading();
}

void DolphinMainWindow::enableStopAction()
{
    actionCollection()->action("stop")->setEnabled(true);
}

void DolphinMainWindow::disableStopAction()
{
    actionCollection()->action("stop")->setEnabled(false);
}

void DolphinMainWindow::showFilterBar()
{
    m_activeViewContainer->setFilterBarVisible(true);
}

void DolphinMainWindow::toggleEditLocation()
{
    clearStatusBar();

    QAction* action = actionCollection()->action("editable_location");
    KUrlNavigator* urlNavigator = m_activeViewContainer->urlNavigator();
    urlNavigator->setUrlEditable(action->isChecked());
}

void DolphinMainWindow::replaceLocation()
{
    KUrlNavigator* navigator = m_activeViewContainer->urlNavigator();
    navigator->setUrlEditable(true);
    navigator->setFocus();

    // select the whole text of the combo box editor
    QLineEdit* lineEdit = navigator->editor()->lineEdit();  // krazy:exclude=qclasses
    lineEdit->selectAll();
}

void DolphinMainWindow::togglePanelLockState()
{
    const bool newLockState = !GeneralSettings::lockPanels();
    foreach (QObject* child, children()) {
        DolphinDockWidget* dock = qobject_cast<DolphinDockWidget*>(child);
        if (dock) {
            dock->setLocked(newLockState);
        }
    }

    GeneralSettings::setLockPanels(newLockState);
}

void DolphinMainWindow::slotPlacesPanelVisibilityChanged(bool visible)
{
    const int tabCount = m_viewTab.count();
    for (int i = 0; i < tabCount; ++i) {
        ViewTab& tab = m_viewTab[i];
        Q_ASSERT(tab.primaryView);
        tab.primaryView->urlNavigator()->setPlacesSelectorVisible(!visible);
        if (tab.secondaryView) {
            tab.secondaryView->urlNavigator()->setPlacesSelectorVisible(!visible);
        }
    }
}

void DolphinMainWindow::goBack()
{
    KUrlNavigator* urlNavigator = m_activeViewContainer->urlNavigator();
    urlNavigator->goBack();

    if (urlNavigator->locationState().isEmpty()) {
        // An empty location state indicates a redirection URL,
        // which must be skipped too
        urlNavigator->goBack();
    }
}

void DolphinMainWindow::goForward()
{
    m_activeViewContainer->urlNavigator()->goForward();
}

void DolphinMainWindow::goUp()
{
    m_activeViewContainer->urlNavigator()->goUp();
}

void DolphinMainWindow::goHome()
{
    m_activeViewContainer->urlNavigator()->goHome();
}

void DolphinMainWindow::goBack(Qt::MouseButtons buttons)
{
    // The default case (left button pressed) is handled in goBack().
    if (buttons == Qt::MidButton) {
        KUrlNavigator* urlNavigator = activeViewContainer()->urlNavigator();
        const int index = urlNavigator->historyIndex() + 1;
        openNewTab(urlNavigator->locationUrl(index));
    }
}

void DolphinMainWindow::goForward(Qt::MouseButtons buttons)
{
    // The default case (left button pressed) is handled in goForward().
    if (buttons == Qt::MidButton) {
        KUrlNavigator* urlNavigator = activeViewContainer()->urlNavigator();
        const int index = urlNavigator->historyIndex() - 1;
        openNewTab(urlNavigator->locationUrl(index));
    }
}

void DolphinMainWindow::goUp(Qt::MouseButtons buttons)
{
    // The default case (left button pressed) is handled in goUp().
    if (buttons == Qt::MidButton) {
        openNewTab(activeViewContainer()->url().upUrl());
    }
}

void DolphinMainWindow::goHome(Qt::MouseButtons buttons)
{
    // The default case (left button pressed) is handled in goHome().
    if (buttons == Qt::MidButton) {
        openNewTab(GeneralSettings::self()->homeUrl());
    }
}

void DolphinMainWindow::compareFiles()
{
    const DolphinViewContainer* primaryViewContainer = m_viewTab[m_tabIndex].primaryView;
    Q_ASSERT(primaryViewContainer);
    KFileItemList items = primaryViewContainer->view()->selectedItems();

    const DolphinViewContainer* secondaryViewContainer = m_viewTab[m_tabIndex].secondaryView;
    if (secondaryViewContainer) {
        items.append(secondaryViewContainer->view()->selectedItems());
    }

    if (items.count() != 2) {
        // The action is disabled in this case, but it could have been triggered
        // via D-Bus, see https://bugs.kde.org/show_bug.cgi?id=325517
        return;
    }

    KUrl urlA = items.at(0).url();
    KUrl urlB = items.at(1).url();

    QString command("kompare -c \"");
    command.append(urlA.pathOrUrl());
    command.append("\" \"");
    command.append(urlB.pathOrUrl());
    command.append('\"');
    KRun::runCommand(command, "Kompare", "kompare", this);
}

void DolphinMainWindow::toggleShowMenuBar()
{
    const bool visible = menuBar()->isVisible();
    menuBar()->setVisible(!visible);
    if (visible) {
        createControlButton();
    } else {
        deleteControlButton();
    }
}

void DolphinMainWindow::openTerminal()
{
    QString dir(QDir::homePath());

    // If the given directory is not local, it can still be the URL of an
    // ioslave using UDS_LOCAL_PATH which to be converted first.
    KUrl url = KIO::NetAccess::mostLocalUrl(m_activeViewContainer->url(), this);

    //If the URL is local after the above conversion, set the directory.
    if (url.isLocalFile()) {
        dir = url.toLocalFile();
    }

    KToolInvocation::invokeTerminal(QString(), dir);
}

void DolphinMainWindow::editSettings()
{
    if (!m_settingsDialog) {
        DolphinViewContainer* container = activeViewContainer();
        container->view()->writeSettings();

        const KUrl url = container->url();
        DolphinSettingsDialog* settingsDialog = new DolphinSettingsDialog(url, this);
        connect(settingsDialog, &DolphinSettingsDialog::settingsChanged, this, &DolphinMainWindow::refreshViews);
        settingsDialog->setAttribute(Qt::WA_DeleteOnClose);
        settingsDialog->show();
        m_settingsDialog = settingsDialog;
    } else {
        m_settingsDialog.data()->raise();
    }
}

void DolphinMainWindow::setActiveTab(int index)
{
    Q_ASSERT(index >= 0);
    Q_ASSERT(index < m_viewTab.count());
    if (index == m_tabIndex) {
        return;
    }

    // hide current tab content
    ViewTab& hiddenTab = m_viewTab[m_tabIndex];
    hiddenTab.isPrimaryViewActive = hiddenTab.primaryView->isActive();
    hiddenTab.primaryView->setActive(false);
    if (hiddenTab.secondaryView) {
        hiddenTab.secondaryView->setActive(false);
    }
    QSplitter* splitter = m_viewTab[m_tabIndex].splitter;
    splitter->hide();
    m_centralWidgetLayout->removeWidget(splitter);

    // show active tab content
    m_tabIndex = index;

    ViewTab& viewTab = m_viewTab[index];
    m_centralWidgetLayout->addWidget(viewTab.splitter, 1);
    viewTab.primaryView->show();
    if (viewTab.secondaryView) {
        viewTab.secondaryView->show();
    }
    viewTab.splitter->show();

    if (!viewTab.wasActive) {
        viewTab.wasActive = true;

        // If the tab has not been activated yet the size of the KItemListView is
        // undefined and results in an unwanted animation. To prevent this a
        // reloading of the directory gets triggered.
        viewTab.primaryView->view()->reload();
        if (viewTab.secondaryView) {
            viewTab.secondaryView->view()->reload();
        }
    }

    setActiveViewContainer(viewTab.isPrimaryViewActive ? viewTab.primaryView :
                                                         viewTab.secondaryView);
}

void DolphinMainWindow::closeTab()
{
    closeTab(m_tabBar->currentIndex());
}

void DolphinMainWindow::closeTab(int index)
{
    Q_ASSERT(index >= 0);
    Q_ASSERT(index < m_viewTab.count());
    if (m_viewTab.count() == 1) {
        // the last tab may never get closed
        return;
    }

    if (index == m_tabIndex) {
        // The tab that should be closed is the active tab. Activate the
        // previous tab before closing the tab.
        m_tabBar->setCurrentIndex((index > 0) ? index - 1 : 1);
    }
    rememberClosedTab(index);

    // delete tab
    m_viewTab[index].primaryView->deleteLater();
    if (m_viewTab[index].secondaryView) {
        m_viewTab[index].secondaryView->deleteLater();
    }
    m_viewTab[index].splitter->deleteLater();
    m_viewTab.erase(m_viewTab.begin() + index);

    m_tabBar->blockSignals(true);
    m_tabBar->removeTab(index);

    if (m_tabIndex > index) {
        m_tabIndex--;
        Q_ASSERT(m_tabIndex >= 0);
    }

    // if only one tab is left, also remove the tab entry so that
    // closing the last tab is not possible
    if (m_viewTab.count() == 1) {
        m_tabBar->removeTab(0);
        actionCollection()->action("close_tab")->setEnabled(false);
        actionCollection()->action("activate_prev_tab")->setEnabled(false);
        actionCollection()->action("activate_next_tab")->setEnabled(false);
    } else {
        m_tabBar->blockSignals(false);
    }
}

void DolphinMainWindow::openTabContextMenu(int index, const QPoint& pos)
{
    KMenu menu(this);

    QAction* newTabAction = menu.addAction(QIcon::fromTheme("tab-new"), i18nc("@action:inmenu", "New Tab"));
    newTabAction->setShortcut(actionCollection()->action("new_tab")->shortcut());

    QAction* detachTabAction = menu.addAction(QIcon::fromTheme("tab-detach"), i18nc("@action:inmenu", "Detach Tab"));

    QAction* closeOtherTabsAction = menu.addAction(QIcon::fromTheme("tab-close-other"), i18nc("@action:inmenu", "Close Other Tabs"));

    QAction* closeTabAction = menu.addAction(QIcon::fromTheme("tab-close"), i18nc("@action:inmenu", "Close Tab"));
    closeTabAction->setShortcut(actionCollection()->action("close_tab")->shortcut());
    QAction* selectedAction = menu.exec(pos);
    if (selectedAction == newTabAction) {
        const ViewTab& tab = m_viewTab[index];
        Q_ASSERT(tab.primaryView);
        const KUrl url = tab.secondaryView && tab.secondaryView->isActive() ?
                         tab.secondaryView->url() : tab.primaryView->url();
        openNewTab(url);
        m_tabBar->setCurrentIndex(m_viewTab.count() - 1);
    } else if (selectedAction == detachTabAction) {
        const QString separator(QLatin1Char(' '));
        QString command = QLatin1String("dolphin");

        const ViewTab& tab = m_viewTab[index];
        Q_ASSERT(tab.primaryView);

        command += separator + tab.primaryView->url().url();
        if (tab.secondaryView) {
            command += separator + tab.secondaryView->url().url();
            command += separator + QLatin1String("-split");
        }

        KRun::runCommand(command, this);

        closeTab(index);
    } else if (selectedAction == closeOtherTabsAction) {
        const int count = m_tabBar->count();
        for (int i = 0; i < index; ++i) {
            closeTab(0);
        }
        for (int i = index + 1; i < count; ++i) {
            closeTab(1);
        }
    } else if (selectedAction == closeTabAction) {
        closeTab(index);
    }
}

void DolphinMainWindow::slotTabMoved(int from, int to)
{
    m_viewTab.move(from, to);
    m_tabIndex = m_tabBar->currentIndex();
}

void DolphinMainWindow::slotTestCanDecode(const QDragMoveEvent* event, bool& canDecode)
{
    canDecode = KUrl::List::canDecode(event->mimeData());
}

void DolphinMainWindow::handleUrl(const KUrl& url)
{
    delete m_lastHandleUrlStatJob;
    m_lastHandleUrlStatJob = 0;

    if (url.isLocalFile() && QFileInfo(url.toLocalFile()).isDir()) {
        activeViewContainer()->setUrl(url);
    } else if (KProtocolManager::supportsListing(url)) {
        // stat the URL to see if it is a dir or not
        m_lastHandleUrlStatJob = KIO::stat(url, KIO::HideProgressInfo);
        if (m_lastHandleUrlStatJob->ui()) {
            KJobWidgets::setWindow(m_lastHandleUrlStatJob, this);
        }
        connect(m_lastHandleUrlStatJob, &KIO::Job::result,
                this, &DolphinMainWindow::slotHandleUrlStatFinished);

    } else {
        new KRun(url, this); // Automatically deletes itself after being finished
    }
}

void DolphinMainWindow::slotHandleUrlStatFinished(KJob* job)
{
    m_lastHandleUrlStatJob = 0;
    const KIO::UDSEntry entry = static_cast<KIO::StatJob*>(job)->statResult();
    const KUrl url = static_cast<KIO::StatJob*>(job)->url();
    if (entry.isDir()) {
        activeViewContainer()->setUrl(url);
    } else {
        new KRun(url, this);  // Automatically deletes itself after being finished
    }
}

void DolphinMainWindow::tabDropEvent(int tab, QDropEvent* event)
{
    const KUrl::List urls = KUrl::List::fromMimeData(event->mimeData());
    if (!urls.isEmpty() && tab != -1) {
        const ViewTab& viewTab = m_viewTab[tab];
        const DolphinView* view = viewTab.isPrimaryViewActive ? viewTab.primaryView->view()
                                                              : viewTab.secondaryView->view();
        QString error;
        DragAndDropHelper::dropUrls(view->rootItem(), view->url(), event, error);
        if (!error.isEmpty()) {
            activeViewContainer()->showMessage(error, DolphinViewContainer::Error);
        }
    }
}

void DolphinMainWindow::slotWriteStateChanged(bool isFolderWritable)
{
    newFileMenu()->setEnabled(isFolderWritable);
}

void DolphinMainWindow::openContextMenu(const QPoint& pos,
                                        const KFileItem& item,
                                        const KUrl& url,
                                        const QList<QAction*>& customActions)
{
    QWeakPointer<DolphinContextMenu> contextMenu = new DolphinContextMenu(this, pos, item, url);
    contextMenu.data()->setCustomActions(customActions);
    const DolphinContextMenu::Command command = contextMenu.data()->open();

    switch (command) {
    case DolphinContextMenu::OpenParentFolderInNewWindow: {

        KRun::run("dolphin %u", QList<QUrl>() << KIO::upUrl(item.url()), this);
        break;
    }

    case DolphinContextMenu::OpenParentFolderInNewTab:
        openNewTab(KIO::upUrl(item.url()));
        break;

    case DolphinContextMenu::None:
    default:
        break;
    }

    delete contextMenu.data();
}

void DolphinMainWindow::updateControlMenu()
{
    KMenu* menu = qobject_cast<KMenu*>(sender());
    Q_ASSERT(menu);

    // All actions get cleared by KMenu::clear(). The sub-menus are deleted
    // by connecting to the aboutToHide() signal from the parent-menu.
    menu->clear();

    KActionCollection* ac = actionCollection();

    // Add "Edit" actions
    bool added = addActionToMenu(ac->action(KStandardAction::name(KStandardAction::Undo)), menu) |
                 addActionToMenu(ac->action(KStandardAction::name(KStandardAction::Find)), menu) |
                 addActionToMenu(ac->action("select_all"), menu) |
                 addActionToMenu(ac->action("invert_selection"), menu);

    if (added) {
        menu->addSeparator();
    }

    // Add "View" actions
    if (!GeneralSettings::showZoomSlider()) {
        addActionToMenu(ac->action(KStandardAction::name(KStandardAction::ZoomIn)), menu);
        addActionToMenu(ac->action(KStandardAction::name(KStandardAction::ZoomOut)), menu);
        menu->addSeparator();
    }

    added = addActionToMenu(ac->action("view_mode"), menu) |
            addActionToMenu(ac->action("sort"), menu) |
            addActionToMenu(ac->action("additional_info"), menu) |
            addActionToMenu(ac->action("show_preview"), menu) |
            addActionToMenu(ac->action("show_in_groups"), menu) |
            addActionToMenu(ac->action("show_hidden_files"), menu);

    if (added) {
        menu->addSeparator();
    }

    added = addActionToMenu(ac->action("split_view"), menu) |
            addActionToMenu(ac->action("reload"), menu) |
            addActionToMenu(ac->action("view_properties"), menu);
    if (added) {
        menu->addSeparator();
    }

    addActionToMenu(ac->action("panels"), menu);
    KMenu* locationBarMenu = new KMenu(i18nc("@action:inmenu", "Location Bar"), menu);
    locationBarMenu->addAction(ac->action("editable_location"));
    locationBarMenu->addAction(ac->action("replace_location"));
    menu->addMenu(locationBarMenu);

    menu->addSeparator();

    // Add "Go" menu
    KMenu* goMenu = new KMenu(i18nc("@action:inmenu", "Go"), menu);
    connect(menu, &KMenu::aboutToHide, goMenu, &KMenu::deleteLater);
    goMenu->addAction(ac->action(KStandardAction::name(KStandardAction::Back)));
    goMenu->addAction(ac->action(KStandardAction::name(KStandardAction::Forward)));
    goMenu->addAction(ac->action(KStandardAction::name(KStandardAction::Up)));
    goMenu->addAction(ac->action(KStandardAction::name(KStandardAction::Home)));
    goMenu->addAction(ac->action("closed_tabs"));
    menu->addMenu(goMenu);

    // Add "Tool" menu
    KMenu* toolsMenu = new KMenu(i18nc("@action:inmenu", "Tools"), menu);
    connect(menu, &KMenu::aboutToHide, toolsMenu, &KMenu::deleteLater);
    toolsMenu->addAction(ac->action("show_filter_bar"));
    toolsMenu->addAction(ac->action("compare_files"));
    toolsMenu->addAction(ac->action("open_terminal"));
    toolsMenu->addAction(ac->action("change_remote_encoding"));
    menu->addMenu(toolsMenu);

    // Add "Settings" menu entries
    addActionToMenu(ac->action(KStandardAction::name(KStandardAction::KeyBindings)), menu);
    addActionToMenu(ac->action(KStandardAction::name(KStandardAction::ConfigureToolbars)), menu);
    addActionToMenu(ac->action(KStandardAction::name(KStandardAction::Preferences)), menu);

    // Add "Help" menu
    KMenu* helpMenu = new KMenu(i18nc("@action:inmenu", "Help"), menu);
    connect(menu, &KMenu::aboutToHide, helpMenu, &KMenu::deleteLater);
    helpMenu->addAction(ac->action(KStandardAction::name(KStandardAction::HelpContents)));
    helpMenu->addAction(ac->action(KStandardAction::name(KStandardAction::WhatsThis)));
    helpMenu->addSeparator();
    helpMenu->addAction(ac->action(KStandardAction::name(KStandardAction::ReportBug)));
    helpMenu->addSeparator();
    helpMenu->addAction(ac->action(KStandardAction::name(KStandardAction::SwitchApplicationLanguage)));
    helpMenu->addSeparator();
    helpMenu->addAction(ac->action(KStandardAction::name(KStandardAction::AboutApp)));
    helpMenu->addAction(ac->action(KStandardAction::name(KStandardAction::AboutKDE)));
    menu->addMenu(helpMenu);

    menu->addSeparator();
    addActionToMenu(ac->action(KStandardAction::name(KStandardAction::ShowMenubar)), menu);
}

void DolphinMainWindow::updateToolBar()
{
    if (!menuBar()->isVisible()) {
        createControlButton();
    }
}

void DolphinMainWindow::slotControlButtonDeleted()
{
    m_controlButton = 0;
    m_updateToolBarTimer->start();
}

void DolphinMainWindow::slotPanelErrorMessage(const QString& error)
{
    activeViewContainer()->showMessage(error, DolphinViewContainer::Error);
}

void DolphinMainWindow::slotPlaceActivated(const KUrl& url)
{
    DolphinViewContainer* view = activeViewContainer();

    if (view->url() == url) {
        // We can end up here if the user clicked a device in the Places Panel
        // which had been unmounted earlier, see https://bugs.kde.org/show_bug.cgi?id=161385.
        reloadView();
    } else {
        changeUrl(url);
    }
}

void DolphinMainWindow::setActiveViewContainer(DolphinViewContainer* viewContainer)
{
    Q_ASSERT(viewContainer);
    Q_ASSERT((viewContainer == m_viewTab[m_tabIndex].primaryView) ||
             (viewContainer == m_viewTab[m_tabIndex].secondaryView));
    if (m_activeViewContainer == viewContainer) {
        return;
    }

    m_activeViewContainer->setActive(false);
    m_activeViewContainer = viewContainer;

    // Activating the view container might trigger a recursive setActiveViewContainer() call
    // inside DolphinMainWindow::toggleActiveView() when having a split view. Temporary
    // disconnect the activated() signal in this case:
    disconnect(m_activeViewContainer->view(), &DolphinView::activated, this, &DolphinMainWindow::toggleActiveView);
    m_activeViewContainer->setActive(true);
    connect(m_activeViewContainer->view(), &DolphinView::activated, this, &DolphinMainWindow::toggleActiveView);

    m_actionHandler->setCurrentView(viewContainer->view());

    updateHistory();
    updateEditActions();
    updateViewActions();
    updateGoActions();

    const KUrl url = m_activeViewContainer->url();
    setUrlAsCaption(url);
    if (m_viewTab.count() > 1) {
        m_tabBar->setTabText(m_tabIndex, tabName(url));
        m_tabBar->setTabIcon(m_tabIndex, QIcon::fromTheme(KIO::iconNameForUrl(url)));
    }

    emit urlChanged(url);
}

DolphinViewContainer* DolphinMainWindow::createViewContainer(const KUrl& url, QWidget* parent)
{
    DolphinViewContainer* container = new DolphinViewContainer(url, parent);

    // The places-selector from the URL navigator should only be shown
    // if the places dock is invisible
    QDockWidget* placesDock = findChild<QDockWidget*>("placesDock");
    container->urlNavigator()->setPlacesSelectorVisible(!placesDock || !placesDock->isVisible());

    return container;
}

void DolphinMainWindow::setupActions()
{
    // setup 'File' menu
    m_newFileMenu = new DolphinNewFileMenu(actionCollection(), this);
    QMenu* menu = m_newFileMenu->menu();
    menu->setTitle(i18nc("@title:menu Create new folder, file, link, etc.", "Create New"));
    menu->setIcon(QIcon::fromTheme("document-new"));
    m_newFileMenu->setDelayed(false);
    connect(menu, &QMenu::aboutToShow,
            this, &DolphinMainWindow::updateNewMenu);

    QAction* newWindow = actionCollection()->addAction("new_window");
    newWindow->setIcon(QIcon::fromTheme("window-new"));
    newWindow->setText(i18nc("@action:inmenu File", "New &Window"));
    newWindow->setShortcut(Qt::CTRL | Qt::Key_N);
    connect(newWindow, &QAction::triggered, this, &DolphinMainWindow::openNewMainWindow);

    QAction* newTab = actionCollection()->addAction("new_tab");
    newTab->setIcon(QIcon::fromTheme("tab-new"));
    newTab->setText(i18nc("@action:inmenu File", "New Tab"));
    newTab->setShortcuts(QList<QKeySequence>() << QKeySequence(Qt::CTRL | Qt::Key_T) << QKeySequence(Qt::CTRL | Qt::SHIFT | Qt::Key_N));
    connect(newTab, &QAction::triggered, this, static_cast<void(DolphinMainWindow::*)()>(&DolphinMainWindow::openNewTab));

    QAction* closeTab = actionCollection()->addAction("close_tab");
    closeTab->setIcon(QIcon::fromTheme("tab-close"));
    closeTab->setText(i18nc("@action:inmenu File", "Close Tab"));
    closeTab->setShortcut(Qt::CTRL | Qt::Key_W);
    closeTab->setEnabled(false);
    connect(closeTab, &QAction::triggered, this, static_cast<void(DolphinMainWindow::*)()>(&DolphinMainWindow::closeTab));

    KStandardAction::quit(this, SLOT(quit()), actionCollection());

    // setup 'Edit' menu
    KStandardAction::undo(this,
                          SLOT(undo()),
                          actionCollection());

    // need to remove shift+del from cut action, else the shortcut for deletejob
    // doesn't work
    QAction* cut = KStandardAction::cut(this, SLOT(cut()), actionCollection());
    auto cutShortcuts = cut->shortcuts();
    cutShortcuts.removeAll(QKeySequence(Qt::SHIFT | Qt::Key_Delete));
    cut->setShortcuts(cutShortcuts);
    KStandardAction::copy(this, SLOT(copy()), actionCollection());
    QAction* paste = KStandardAction::paste(this, SLOT(paste()), actionCollection());
    // The text of the paste-action is modified dynamically by Dolphin
    // (e. g. to "Paste One Folder"). To prevent that the size of the toolbar changes
    // due to the long text, the text "Paste" is used:
    paste->setIconText(i18nc("@action:inmenu Edit", "Paste"));

    KStandardAction::find(this, SLOT(find()), actionCollection());

    QAction* selectAll = actionCollection()->addAction("select_all");
    selectAll->setText(i18nc("@action:inmenu Edit", "Select All"));
    selectAll->setShortcut(Qt::CTRL | Qt::Key_A);
    connect(selectAll, &QAction::triggered, this, &DolphinMainWindow::selectAll);

    QAction* invertSelection = actionCollection()->addAction("invert_selection");
    invertSelection->setText(i18nc("@action:inmenu Edit", "Invert Selection"));
    invertSelection->setShortcut(Qt::CTRL | Qt::SHIFT | Qt::Key_A);
    connect(invertSelection, &QAction::triggered, this, &DolphinMainWindow::invertSelection);

    // setup 'View' menu
    // (note that most of it is set up in DolphinViewActionHandler)

    QAction* split = actionCollection()->addAction("split_view");
    split->setShortcut(Qt::Key_F3);
    updateSplitAction();
    connect(split, &QAction::triggered, this, &DolphinMainWindow::toggleSplitView);

    QAction* reload = actionCollection()->addAction("reload");
    reload->setText(i18nc("@action:inmenu View", "Reload"));
    reload->setShortcut(Qt::Key_F5);
    reload->setIcon(QIcon::fromTheme("view-refresh"));
    connect(reload, &QAction::triggered, this, &DolphinMainWindow::reloadView);

    QAction* stop = actionCollection()->addAction("stop");
    stop->setText(i18nc("@action:inmenu View", "Stop"));
    stop->setToolTip(i18nc("@info", "Stop loading"));
    stop->setIcon(QIcon::fromTheme("process-stop"));
    connect(stop, &QAction::triggered, this, &DolphinMainWindow::stopLoading);

    KToggleAction* editableLocation = actionCollection()->add<KToggleAction>("editable_location");
    editableLocation->setText(i18nc("@action:inmenu Navigation Bar", "Editable Location"));
    editableLocation->setShortcut(Qt::Key_F6);
    connect(editableLocation, &KToggleAction::triggered, this, &DolphinMainWindow::toggleEditLocation);

    QAction* replaceLocation = actionCollection()->addAction("replace_location");
    replaceLocation->setText(i18nc("@action:inmenu Navigation Bar", "Replace Location"));
    replaceLocation->setShortcut(Qt::CTRL | Qt::Key_L);
    connect(replaceLocation, &QAction::triggered, this, &DolphinMainWindow::replaceLocation);

    // setup 'Go' menu
    QAction* backAction = KStandardAction::back(this, SLOT(goBack()), actionCollection());
    connect(backAction, &QAction::triggered, this, static_cast<void(DolphinMainWindow::*)()>(&DolphinMainWindow::goBack));
    auto backShortcuts = backAction->shortcuts();
    backShortcuts.append(QKeySequence(Qt::Key_Backspace));
    backAction->setShortcuts(backShortcuts);

    m_recentTabsMenu = new KActionMenu(i18n("Recently Closed Tabs"), this);
    m_recentTabsMenu->setIcon(QIcon::fromTheme("edit-undo"));
    m_recentTabsMenu->setDelayed(false);
    actionCollection()->addAction("closed_tabs", m_recentTabsMenu);
    connect(m_recentTabsMenu->menu(), &QMenu::triggered,
            this, &DolphinMainWindow::restoreClosedTab);

    QAction* action = new QAction(i18n("Empty Recently Closed Tabs"), m_recentTabsMenu);
    action->setIcon(QIcon::fromTheme("edit-clear-list"));
    action->setData(QVariant::fromValue(true));
    m_recentTabsMenu->addAction(action);
    m_recentTabsMenu->addSeparator();
    m_recentTabsMenu->setEnabled(false);

    QAction* forwardAction = KStandardAction::forward(this, SLOT(goForward()), actionCollection());
    connect(forwardAction, &QAction::triggered, this, static_cast<void(DolphinMainWindow::*)()>(&DolphinMainWindow::goForward));

    QAction* upAction = KStandardAction::up(this, SLOT(goUp()), actionCollection());
    connect(upAction, &QAction::triggered, this, static_cast<void(DolphinMainWindow::*)()>(&DolphinMainWindow::goUp));

    QAction* homeAction = KStandardAction::home(this, SLOT(goHome()), actionCollection());
    connect(homeAction, &QAction::triggered, this, static_cast<void(DolphinMainWindow::*)()>(&DolphinMainWindow::goHome));

    // setup 'Tools' menu
    QAction* showFilterBar = actionCollection()->addAction("show_filter_bar");
    showFilterBar->setText(i18nc("@action:inmenu Tools", "Show Filter Bar"));
    showFilterBar->setIcon(QIcon::fromTheme("view-filter"));
    showFilterBar->setShortcut(Qt::CTRL | Qt::Key_I);
    connect(showFilterBar, &QAction::triggered, this, &DolphinMainWindow::showFilterBar);

    QAction* compareFiles = actionCollection()->addAction("compare_files");
    compareFiles->setText(i18nc("@action:inmenu Tools", "Compare Files"));
    compareFiles->setIcon(QIcon::fromTheme("kompare"));
    compareFiles->setEnabled(false);
    connect(compareFiles, &QAction::triggered, this, &DolphinMainWindow::compareFiles);

    QAction* openTerminal = actionCollection()->addAction("open_terminal");
    openTerminal->setText(i18nc("@action:inmenu Tools", "Open Terminal"));
    openTerminal->setIcon(QIcon::fromTheme("utilities-terminal"));
    openTerminal->setShortcut(Qt::SHIFT | Qt::Key_F4);
    connect(openTerminal, &QAction::triggered, this, &DolphinMainWindow::openTerminal);

    // setup 'Settings' menu
    KToggleAction* showMenuBar = KStandardAction::showMenubar(0, 0, actionCollection());
    connect(showMenuBar, &KToggleAction::triggered,                   // Fixes #286822
            this, &DolphinMainWindow::toggleShowMenuBar, Qt::QueuedConnection);
    KStandardAction::preferences(this, SLOT(editSettings()), actionCollection());

    // not in menu actions
    QList<QKeySequence> nextTabKeys;
    nextTabKeys.append(KStandardShortcut::tabNext().first()); //TODO: is this correct
    nextTabKeys.append(QKeySequence(Qt::CTRL | Qt::Key_Tab));

    QList<QKeySequence> prevTabKeys;
    prevTabKeys.append(KStandardShortcut::tabPrev().first()); //TODO: is this correct
    prevTabKeys.append(QKeySequence(Qt::CTRL | Qt::SHIFT | Qt::Key_Tab));

<<<<<<< HEAD
    QAction* activateNextTab = actionCollection()->addAction("activate_next_tab");
    activateNextTab->setText(i18nc("@action:inmenu", "Activate Next Tab"));
    connect(activateNextTab, &QAction::triggered, this, &DolphinMainWindow::activateNextTab);
    activateNextTab->setShortcuts(QApplication::isRightToLeft() ? prevTabKeys : nextTabKeys);

    QAction* activatePrevTab = actionCollection()->addAction("activate_prev_tab");
    activatePrevTab->setText(i18nc("@action:inmenu", "Activate Previous Tab"));
    connect(activatePrevTab, &QAction::triggered, this, &DolphinMainWindow::activatePrevTab);
=======
    KAction* activateNextTab = actionCollection()->addAction("activate_next_tab");
    activateNextTab->setIconText(i18nc("@action:inmenu", "Next Tab"));
    activateNextTab->setText(i18nc("@action:inmenu", "Activate Next Tab"));
    activateNextTab->setEnabled(false);
    connect(activateNextTab, SIGNAL(triggered()), SLOT(activateNextTab()));
    activateNextTab->setShortcuts(QApplication::isRightToLeft() ? prevTabKeys : nextTabKeys);

    KAction* activatePrevTab = actionCollection()->addAction("activate_prev_tab");
    activatePrevTab->setIconText(i18nc("@action:inmenu", "Previous Tab"));
    activatePrevTab->setText(i18nc("@action:inmenu", "Activate Previous Tab"));
    activatePrevTab->setEnabled(false);
    connect(activatePrevTab, SIGNAL(triggered()), SLOT(activatePrevTab()));
>>>>>>> 5780fab1
    activatePrevTab->setShortcuts(QApplication::isRightToLeft() ? nextTabKeys : prevTabKeys);

    // for context menu
    QAction* openInNewTab = actionCollection()->addAction("open_in_new_tab");
    openInNewTab->setText(i18nc("@action:inmenu", "Open in New Tab"));
    openInNewTab->setIcon(QIcon::fromTheme("tab-new"));
    connect(openInNewTab, &QAction::triggered, this, &DolphinMainWindow::openInNewTab);

    QAction* openInNewTabs = actionCollection()->addAction("open_in_new_tabs");
    openInNewTabs->setText(i18nc("@action:inmenu", "Open in New Tabs"));
    openInNewTabs->setIcon(QIcon::fromTheme("tab-new"));
    connect(openInNewTabs, &QAction::triggered, this, &DolphinMainWindow::openInNewTab);

    QAction* openInNewWindow = actionCollection()->addAction("open_in_new_window");
    openInNewWindow->setText(i18nc("@action:inmenu", "Open in New Window"));
    openInNewWindow->setIcon(QIcon::fromTheme("window-new"));
    connect(openInNewWindow, &QAction::triggered, this, &DolphinMainWindow::openInNewWindow);
}

void DolphinMainWindow::setupDockWidgets()
{
    const bool lock = GeneralSettings::lockPanels();

    KDualAction* lockLayoutAction = actionCollection()->add<KDualAction>("lock_panels");
    lockLayoutAction->setActiveText(i18nc("@action:inmenu Panels", "Unlock Panels"));
    lockLayoutAction->setActiveIcon(QIcon::fromTheme("object-unlocked"));
    lockLayoutAction->setInactiveText(i18nc("@action:inmenu Panels", "Lock Panels"));
    lockLayoutAction->setInactiveIcon(QIcon::fromTheme("object-locked"));
    lockLayoutAction->setActive(lock);
    connect(lockLayoutAction, &KDualAction::triggered, this, &DolphinMainWindow::togglePanelLockState);

    // Setup "Information"
    DolphinDockWidget* infoDock = new DolphinDockWidget(i18nc("@title:window", "Information"));
    infoDock->setLocked(lock);
    infoDock->setObjectName("infoDock");
    infoDock->setAllowedAreas(Qt::LeftDockWidgetArea | Qt::RightDockWidgetArea);
    InformationPanel* infoPanel = new InformationPanel(infoDock);
    infoPanel->setCustomContextMenuActions(QList<QAction*>() << lockLayoutAction);
    connect(infoPanel, &InformationPanel::urlActivated, this, &DolphinMainWindow::handleUrl);
    infoDock->setWidget(infoPanel);

    QAction* infoAction = infoDock->toggleViewAction();
    createPanelAction(QIcon::fromTheme("dialog-information"), Qt::Key_F11, infoAction, "show_information_panel");

    addDockWidget(Qt::RightDockWidgetArea, infoDock);
    connect(this, &DolphinMainWindow::urlChanged,
            infoPanel, &InformationPanel::setUrl);
    connect(this, &DolphinMainWindow::selectionChanged,
            infoPanel, &InformationPanel::setSelection);
    connect(this, &DolphinMainWindow::requestItemInfo,
            infoPanel, &InformationPanel::requestDelayedItemInfo);

    // Setup "Folders"
    DolphinDockWidget* foldersDock = new DolphinDockWidget(i18nc("@title:window", "Folders"));
    foldersDock->setLocked(lock);
    foldersDock->setObjectName("foldersDock");
    foldersDock->setAllowedAreas(Qt::LeftDockWidgetArea | Qt::RightDockWidgetArea);
    FoldersPanel* foldersPanel = new FoldersPanel(foldersDock);
    foldersPanel->setCustomContextMenuActions(QList<QAction*>() << lockLayoutAction);
    foldersDock->setWidget(foldersPanel);

    QAction* foldersAction = foldersDock->toggleViewAction();
    createPanelAction(QIcon::fromTheme("folder"), Qt::Key_F7, foldersAction, "show_folders_panel");

    addDockWidget(Qt::LeftDockWidgetArea, foldersDock);
    connect(this, &DolphinMainWindow::urlChanged,
            foldersPanel, &FoldersPanel::setUrl);
    connect(foldersPanel, &FoldersPanel::folderActivated,
            this, &DolphinMainWindow::changeUrl);
    connect(foldersPanel, &FoldersPanel::folderMiddleClicked,
            this, static_cast<void(DolphinMainWindow::*)(const KUrl&)>(&DolphinMainWindow::openNewTab));
    connect(foldersPanel, &FoldersPanel::errorMessage,
            this, &DolphinMainWindow::slotPanelErrorMessage);

    // Setup "Terminal"
#ifndef Q_OS_WIN
    DolphinDockWidget* terminalDock = new DolphinDockWidget(i18nc("@title:window Shell terminal", "Terminal"));
    terminalDock->setLocked(lock);
    terminalDock->setObjectName("terminalDock");
    terminalDock->setAllowedAreas(Qt::TopDockWidgetArea | Qt::BottomDockWidgetArea);
    TerminalPanel* terminalPanel = new TerminalPanel(terminalDock);
    terminalPanel->setCustomContextMenuActions(QList<QAction*>() << lockLayoutAction);
    terminalDock->setWidget(terminalPanel);

    connect(terminalPanel, &TerminalPanel::hideTerminalPanel, terminalDock, &DolphinDockWidget::hide);
    connect(terminalPanel, &TerminalPanel::changeUrl, this, &DolphinMainWindow::slotTerminalDirectoryChanged);
    connect(terminalDock, &DolphinDockWidget::visibilityChanged,
            terminalPanel, &TerminalPanel::dockVisibilityChanged);

    QAction* terminalAction = terminalDock->toggleViewAction();
    createPanelAction(QIcon::fromTheme("utilities-terminal"), Qt::Key_F4, terminalAction, "show_terminal_panel");

    addDockWidget(Qt::BottomDockWidgetArea, terminalDock);
    connect(this, &DolphinMainWindow::urlChanged,
            terminalPanel, &TerminalPanel::setUrl);
#endif

    if (GeneralSettings::version() < 200) {
        infoDock->hide();
        foldersDock->hide();
#ifndef Q_OS_WIN
        terminalDock->hide();
#endif
    }

    // Setup "Places"
    DolphinDockWidget* placesDock = new DolphinDockWidget(i18nc("@title:window", "Places"));
    placesDock->setLocked(lock);
    placesDock->setObjectName("placesDock");
    placesDock->setAllowedAreas(Qt::LeftDockWidgetArea | Qt::RightDockWidgetArea);

    PlacesPanel* placesPanel = new PlacesPanel(placesDock);
    placesPanel->setCustomContextMenuActions(QList<QAction*>() << lockLayoutAction);
    placesDock->setWidget(placesPanel);

    QAction* placesAction = placesDock->toggleViewAction();
    createPanelAction(QIcon::fromTheme("bookmarks"), Qt::Key_F9, placesAction, "show_places_panel");

    addDockWidget(Qt::LeftDockWidgetArea, placesDock);
    connect(placesPanel, &PlacesPanel::placeActivated,
            this, &DolphinMainWindow::slotPlaceActivated);
    connect(placesPanel, &PlacesPanel::placeMiddleClicked,
            this, static_cast<void(DolphinMainWindow::*)(const KUrl&)>(&DolphinMainWindow::openNewTab));
    connect(placesPanel, &PlacesPanel::errorMessage,
            this, &DolphinMainWindow::slotPanelErrorMessage);
    connect(this, &DolphinMainWindow::urlChanged,
            placesPanel, &PlacesPanel::setUrl);
    connect(placesDock, &DolphinDockWidget::visibilityChanged,
            this, &DolphinMainWindow::slotPlacesPanelVisibilityChanged);
    connect(this, &DolphinMainWindow::settingsChanged,
	    placesPanel, &PlacesPanel::readSettings);

    // Add actions into the "Panels" menu
    KActionMenu* panelsMenu = new KActionMenu(i18nc("@action:inmenu View", "Panels"), this);
    actionCollection()->addAction("panels", panelsMenu);
    panelsMenu->setDelayed(false);
    const KActionCollection* ac = actionCollection();
    panelsMenu->addAction(ac->action("show_places_panel"));
    panelsMenu->addAction(ac->action("show_information_panel"));
    panelsMenu->addAction(ac->action("show_folders_panel"));
#ifndef Q_OS_WIN
    panelsMenu->addAction(ac->action("show_terminal_panel"));
#endif
    panelsMenu->addSeparator();
    panelsMenu->addAction(lockLayoutAction);
}

void DolphinMainWindow::updateEditActions()
{
    const KFileItemList list = m_activeViewContainer->view()->selectedItems();
    if (list.isEmpty()) {
        stateChanged("has_no_selection");
    } else {
        stateChanged("has_selection");

        KActionCollection* col = actionCollection();
        QAction* renameAction      = col->action("rename");
        QAction* moveToTrashAction = col->action("move_to_trash");
        QAction* deleteAction      = col->action("delete");
        QAction* cutAction         = col->action(KStandardAction::name(KStandardAction::Cut));
        QAction* deleteWithTrashShortcut = col->action("delete_shortcut"); // see DolphinViewActionHandler

        KFileItemListProperties capabilities(list);
        const bool enableMoveToTrash = capabilities.isLocal() && capabilities.supportsMoving();

        renameAction->setEnabled(capabilities.supportsMoving());
        moveToTrashAction->setEnabled(enableMoveToTrash);
        deleteAction->setEnabled(capabilities.supportsDeleting());
        deleteWithTrashShortcut->setEnabled(capabilities.supportsDeleting() && !enableMoveToTrash);
        cutAction->setEnabled(capabilities.supportsMoving());
    }
    updatePasteAction();
}

void DolphinMainWindow::updateViewActions()
{
    m_actionHandler->updateViewActions();

    QAction* showFilterBarAction = actionCollection()->action("show_filter_bar");
    showFilterBarAction->setChecked(m_activeViewContainer->isFilterBarVisible());

    updateSplitAction();

    QAction* editableLocactionAction = actionCollection()->action("editable_location");
    const KUrlNavigator* urlNavigator = m_activeViewContainer->urlNavigator();
    editableLocactionAction->setChecked(urlNavigator->isUrlEditable());
}

void DolphinMainWindow::updateGoActions()
{
    QAction* goUpAction = actionCollection()->action(KStandardAction::name(KStandardAction::Up));
    const KUrl currentUrl = m_activeViewContainer->url();
    goUpAction->setEnabled(currentUrl.upUrl() != currentUrl);
}

void DolphinMainWindow::createControlButton()
{
    if (m_controlButton) {
        return;
    }
    Q_ASSERT(!m_controlButton);

    m_controlButton = new QToolButton(this);
    m_controlButton->setIcon(QIcon::fromTheme("applications-system"));
    m_controlButton->setText(i18nc("@action", "Control"));
    m_controlButton->setPopupMode(QToolButton::InstantPopup);
    m_controlButton->setToolButtonStyle(toolBar()->toolButtonStyle());

    KMenu* controlMenu = new KMenu(m_controlButton);
    connect(controlMenu, &KMenu::aboutToShow, this, &DolphinMainWindow::updateControlMenu);

    m_controlButton->setMenu(controlMenu);

    toolBar()->addWidget(m_controlButton);
    connect(toolBar(), &KToolBar::iconSizeChanged,
            m_controlButton, &QToolButton::setIconSize);
    connect(toolBar(), &KToolBar::toolButtonStyleChanged,
            m_controlButton, &QToolButton::setToolButtonStyle);

    // The added widgets are owned by the toolbar and may get deleted when e.g. the toolbar
    // gets edited. In this case we must add them again. The adding is done asynchronously by
    // m_updateToolBarTimer.
    connect(m_controlButton, &QToolButton::destroyed, this, &DolphinMainWindow::slotControlButtonDeleted);
    m_updateToolBarTimer = new QTimer(this);
    m_updateToolBarTimer->setInterval(500);
    connect(m_updateToolBarTimer, &QTimer::timeout, this, &DolphinMainWindow::updateToolBar);
}

void DolphinMainWindow::deleteControlButton()
{
    delete m_controlButton;
    m_controlButton = 0;

    delete m_updateToolBarTimer;
    m_updateToolBarTimer = 0;
}

bool DolphinMainWindow::addActionToMenu(QAction* action, KMenu* menu)
{
    Q_ASSERT(action);
    Q_ASSERT(menu);

    const KToolBar* toolBarWidget = toolBar();
    foreach (const QWidget* widget, action->associatedWidgets()) {
        if (widget == toolBarWidget) {
            return false;
        }
    }

    menu->addAction(action);
    return true;
}

void DolphinMainWindow::rememberClosedTab(int index)
{
    QMenu* tabsMenu = m_recentTabsMenu->menu();

    const QString primaryPath = m_viewTab[index].primaryView->url().path();
    const QString iconName = KIO::iconNameForUrl(primaryPath);

    QAction* action = new QAction(squeezedText(primaryPath), tabsMenu);

    ClosedTab closedTab;
    closedTab.primaryUrl = m_viewTab[index].primaryView->url();

    if (m_viewTab[index].secondaryView) {
        closedTab.secondaryUrl = m_viewTab[index].secondaryView->url();
        closedTab.isSplit = true;
    } else {
        closedTab.isSplit = false;
    }

    action->setData(QVariant::fromValue(closedTab));
    action->setIcon(QIcon::fromTheme(iconName));

    // add the closed tab menu entry after the separator and
    // "Empty Recently Closed Tabs" entry
    if (tabsMenu->actions().size() == 2) {
        tabsMenu->addAction(action);
    } else {
        tabsMenu->insertAction(tabsMenu->actions().at(2), action);
    }

    // assure that only up to 8 closed tabs are shown in the menu
    if (tabsMenu->actions().size() > 8) {
        tabsMenu->removeAction(tabsMenu->actions().last());
    }
    actionCollection()->action("closed_tabs")->setEnabled(true);
    KAcceleratorManager::manage(tabsMenu);
}

void DolphinMainWindow::refreshViews()
{
    Q_ASSERT(m_viewTab[m_tabIndex].primaryView);

    // remember the current active view, as because of
    // the refreshing the active view might change to
    // the secondary view
    DolphinViewContainer* activeViewContainer = m_activeViewContainer;

    const int tabCount = m_viewTab.count();
    for (int i = 0; i < tabCount; ++i) {
        m_viewTab[i].primaryView->readSettings();
        if (m_viewTab[i].secondaryView) {
            m_viewTab[i].secondaryView->readSettings();
        }
    }

    setActiveViewContainer(activeViewContainer);

    if (GeneralSettings::modifiedStartupSettings()) {
        // The startup settings have been changed by the user (see bug #254947).
        // Synchronize the split-view setting with the active view:
        const bool splitView = GeneralSettings::splitView();
        const ViewTab& activeTab = m_viewTab[m_tabIndex];
        const bool toggle =    ( splitView && !activeTab.secondaryView)
                            || (!splitView &&  activeTab.secondaryView);
        if (toggle) {
            toggleSplitView();
        }
    }

    emit settingsChanged();
}

void DolphinMainWindow::clearStatusBar()
{
    m_activeViewContainer->statusBar()->resetToDefaultText();
}

void DolphinMainWindow::connectViewSignals(DolphinViewContainer* container)
{
    connect(container, &DolphinViewContainer::showFilterBarChanged,
            this, &DolphinMainWindow::updateFilterBarAction);
    connect(container, &DolphinViewContainer::writeStateChanged,
            this, &DolphinMainWindow::slotWriteStateChanged);

    DolphinView* view = container->view();
    connect(view, &DolphinView::selectionChanged,
            this, &DolphinMainWindow::slotSelectionChanged);
    connect(view, &DolphinView::requestItemInfo,
            this, &DolphinMainWindow::slotRequestItemInfo);
    connect(view, &DolphinView::activated,
            this, &DolphinMainWindow::toggleActiveView);
    connect(view, &DolphinView::tabRequested,
            this, static_cast<void(DolphinMainWindow::*)(const KUrl&)>(&DolphinMainWindow::openNewTab));
    connect(view, &DolphinView::requestContextMenu,
            this, &DolphinMainWindow::openContextMenu);
    connect(view, &DolphinView::directoryLoadingStarted,
            this, &DolphinMainWindow::enableStopAction);
    connect(view, &DolphinView::directoryLoadingCompleted,
            this, &DolphinMainWindow::disableStopAction);
    connect(view, &DolphinView::goBackRequested,
            this, static_cast<void(DolphinMainWindow::*)()>(&DolphinMainWindow::goBack));
    connect(view, &DolphinView::goForwardRequested,
            this, static_cast<void(DolphinMainWindow::*)()>(&DolphinMainWindow::goForward));

    const KUrlNavigator* navigator = container->urlNavigator();
    connect(navigator, &KUrlNavigator::urlChanged,
            this, &DolphinMainWindow::changeUrl);
    connect(navigator, &KUrlNavigator::historyChanged,
            this, &DolphinMainWindow::updateHistory);
    connect(navigator, &KUrlNavigator::editableStateChanged,
            this, &DolphinMainWindow::slotEditableStateChanged);
    connect(navigator, &KUrlNavigator::tabRequested,
            this, static_cast<void(DolphinMainWindow::*)(const KUrl&)>(&DolphinMainWindow::openNewTab));
}

void DolphinMainWindow::updateSplitAction()
{
    QAction* splitAction = actionCollection()->action("split_view");
    if (m_viewTab[m_tabIndex].secondaryView) {
        if (m_activeViewContainer == m_viewTab[m_tabIndex].secondaryView) {
            splitAction->setText(i18nc("@action:intoolbar Close right view", "Close"));
            splitAction->setToolTip(i18nc("@info", "Close right view"));
            splitAction->setIcon(QIcon::fromTheme("view-right-close"));
        } else {
            splitAction->setText(i18nc("@action:intoolbar Close left view", "Close"));
            splitAction->setToolTip(i18nc("@info", "Close left view"));
            splitAction->setIcon(QIcon::fromTheme("view-left-close"));
        }
    } else {
        splitAction->setText(i18nc("@action:intoolbar Split view", "Split"));
        splitAction->setToolTip(i18nc("@info", "Split view"));
        splitAction->setIcon(QIcon::fromTheme("view-right-new"));
    }
}

QString DolphinMainWindow::tabName(const KUrl& url) const
{
    QString name;
    if (url.equals(KUrl("file:///"))) {
        name = '/';
    } else {
        name = url.fileName();
        if (name.isEmpty()) {
            name = url.protocol();
        } else {
            // Make sure that a '&' inside the directory name is displayed correctly
            // and not misinterpreted as a keyboard shortcut in QTabBar::setTabText()
            name.replace('&', "&&");
        }
    }
    return name;
}

bool DolphinMainWindow::isKompareInstalled() const
{
    static bool initialized = false;
    static bool installed = false;
    if (!initialized) {
        // TODO: maybe replace this approach later by using a menu
        // plugin like kdiff3plugin.cpp
        installed = !KGlobal::dirs()->findExe("kompare").isEmpty();
        initialized = true;
    }
    return installed;
}

void DolphinMainWindow::createSecondaryView(int tabIndex)
{
    ViewTab& viewTab = m_viewTab[tabIndex];

    QSplitter* splitter = viewTab.splitter;
    const int newWidth = (viewTab.primaryView->width() - splitter->handleWidth()) / 2;

    const DolphinView* view = viewTab.primaryView->view();
    // The final parent of the new view container will be set by adding it
    // to the splitter. However, we must make sure that the DolphinMainWindow
    // is a parent of the view container already when it is constructed
    // because this enables the container's KFileItemModel to assign its
    // dir lister to the right main window. The dir lister can then cache
    // authentication data.
    viewTab.secondaryView = createViewContainer(view->url(), this);
    splitter->addWidget(viewTab.secondaryView);
    splitter->setSizes(QList<int>() << newWidth << newWidth);

    connectViewSignals(viewTab.secondaryView);
    viewTab.secondaryView->setActive(false);
    viewTab.secondaryView->resize(newWidth, viewTab.primaryView->height());
    viewTab.secondaryView->show();
}

QString DolphinMainWindow::tabProperty(const QString& property, int tabIndex) const
{
    return "Tab " + QString::number(tabIndex) + ' ' + property;
}

void DolphinMainWindow::setUrlAsCaption(const KUrl& url)
{
    QString caption;
    if (!url.isLocalFile()) {
        caption.append(url.protocol() + " - ");
        if (url.hasHost()) {
            caption.append(url.host() + " - ");
        }
    }

    const QString fileName = url.fileName().isEmpty() ? "/" : url.fileName();
    caption.append(fileName);

    setCaption(caption);
}

QString DolphinMainWindow::squeezedText(const QString& text) const
{
    const QFontMetrics fm = fontMetrics();
    return fm.elidedText(text, Qt::ElideMiddle, fm.maxWidth() * 10);
}

void DolphinMainWindow::createPanelAction(const QIcon& icon,
                                          const QKeySequence& shortcut,
                                          QAction* dockAction,
                                          const QString& actionName)
{
    QAction* panelAction = actionCollection()->addAction(actionName);
    panelAction->setCheckable(true);
    panelAction->setChecked(dockAction->isChecked());
    panelAction->setText(dockAction->text());
    panelAction->setIcon(icon);
    panelAction->setShortcut(shortcut);

    connect(panelAction, &QAction::triggered, dockAction, &QAction::trigger);
    connect(dockAction, &QAction::toggled, panelAction, &QAction::setChecked);
}

DolphinMainWindow::UndoUiInterface::UndoUiInterface() :
    KIO::FileUndoManager::UiInterface()
{
}

DolphinMainWindow::UndoUiInterface::~UndoUiInterface()
{
}

void DolphinMainWindow::UndoUiInterface::jobError(KIO::Job* job)
{
    DolphinMainWindow* mainWin= qobject_cast<DolphinMainWindow *>(parentWidget());
    if (mainWin) {
        DolphinViewContainer* container = mainWin->activeViewContainer();
        container->showMessage(job->errorString(), DolphinViewContainer::Error);
    } else {
        KIO::FileUndoManager::UiInterface::jobError(job);
    }
}

#include "dolphinmainwindow.moc"<|MERGE_RESOLUTION|>--- conflicted
+++ resolved
@@ -1641,29 +1641,18 @@
     prevTabKeys.append(KStandardShortcut::tabPrev().first()); //TODO: is this correct
     prevTabKeys.append(QKeySequence(Qt::CTRL | Qt::SHIFT | Qt::Key_Tab));
 
-<<<<<<< HEAD
     QAction* activateNextTab = actionCollection()->addAction("activate_next_tab");
-    activateNextTab->setText(i18nc("@action:inmenu", "Activate Next Tab"));
-    connect(activateNextTab, &QAction::triggered, this, &DolphinMainWindow::activateNextTab);
-    activateNextTab->setShortcuts(QApplication::isRightToLeft() ? prevTabKeys : nextTabKeys);
-
-    QAction* activatePrevTab = actionCollection()->addAction("activate_prev_tab");
-    activatePrevTab->setText(i18nc("@action:inmenu", "Activate Previous Tab"));
-    connect(activatePrevTab, &QAction::triggered, this, &DolphinMainWindow::activatePrevTab);
-=======
-    KAction* activateNextTab = actionCollection()->addAction("activate_next_tab");
     activateNextTab->setIconText(i18nc("@action:inmenu", "Next Tab"));
     activateNextTab->setText(i18nc("@action:inmenu", "Activate Next Tab"));
     activateNextTab->setEnabled(false);
-    connect(activateNextTab, SIGNAL(triggered()), SLOT(activateNextTab()));
+    connect(activateNextTab, &QAction::triggered, this, &DolphinMainWindow::activateNextTab);
     activateNextTab->setShortcuts(QApplication::isRightToLeft() ? prevTabKeys : nextTabKeys);
 
-    KAction* activatePrevTab = actionCollection()->addAction("activate_prev_tab");
+    QAction* activatePrevTab = actionCollection()->addAction("activate_prev_tab");
     activatePrevTab->setIconText(i18nc("@action:inmenu", "Previous Tab"));
     activatePrevTab->setText(i18nc("@action:inmenu", "Activate Previous Tab"));
     activatePrevTab->setEnabled(false);
-    connect(activatePrevTab, SIGNAL(triggered()), SLOT(activatePrevTab()));
->>>>>>> 5780fab1
+    connect(activatePrevTab, &QAction::triggered, this, &DolphinMainWindow::activatePrevTab);
     activatePrevTab->setShortcuts(QApplication::isRightToLeft() ? nextTabKeys : prevTabKeys);
 
     // for context menu
