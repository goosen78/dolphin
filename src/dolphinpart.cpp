/* This file is part of the KDE project
   Copyright (c) 2007 David Faure <faure@kde.org>

   This library is free software; you can redistribute it and/or
   modify it under the terms of the GNU Library General Public
   License as published by the Free Software Foundation; either
   version 2 of the License, or (at your option) any later version.

   This library is distributed in the hope that it will be useful,
   but WITHOUT ANY WARRANTY; without even the implied warranty of
   MERCHANTABILITY or FITNESS FOR A PARTICULAR PURPOSE.  See the GNU
   Library General Public License for more details.

   You should have received a copy of the GNU Library General Public License
   along with this library; see the file COPYING.LIB.  If not, write to
   the Free Software Foundation, Inc., 51 Franklin Street, Fifth Floor,
   Boston, MA 02110-1301, USA.
*/

#include "dolphinpart.h"
#include "dolphinviewactionhandler.h"
#include "dolphinsortfilterproxymodel.h"
#include "dolphinview.h"
#include "dolphinmodel.h"

#include <konq_operations.h>

#include <kpropertiesdialog.h>
#include <kglobalsettings.h>
#include <kactioncollection.h>
#include <kdirlister.h>
#include <kiconloader.h>
#include <kmessagebox.h>
#include <kparts/genericfactory.h>
#include <ktoggleaction.h>
#include <kconfiggroup.h>

#include <QActionGroup>
#include <QApplication>
#include <QClipboard>

typedef KParts::GenericFactory<DolphinPart> DolphinPartFactory;
K_EXPORT_COMPONENT_FACTORY(dolphinpart, DolphinPartFactory)

DolphinPart::DolphinPart(QWidget* parentWidget, QObject* parent, const QStringList& args)
    : KParts::ReadOnlyPart(parent)
{
    Q_UNUSED(args)
    setComponentData( DolphinPartFactory::componentData() );
    m_extension = new DolphinPartBrowserExtension(this);

    // make sure that other apps using this part find Dolphin's view-file-columns icons
    KIconLoader::global()->addAppDir("dolphin");

    m_dirLister = new KDirLister;
    m_dirLister->setAutoUpdate(true);
    m_dirLister->setMainWindow(parentWidget->topLevelWidget());
    m_dirLister->setDelayedMimeTypes(true);

    //connect(m_dirLister, SIGNAL(started(KUrl)), this, SLOT(slotStarted()));
    connect(m_dirLister, SIGNAL(completed(KUrl)), this, SLOT(slotCompleted(KUrl)));
    connect(m_dirLister, SIGNAL(canceled(KUrl)), this, SLOT(slotCanceled(KUrl)));

    m_dolphinModel = new DolphinModel(this);
    m_dolphinModel->setDirLister(m_dirLister);

    m_proxyModel = new DolphinSortFilterProxyModel(this);
    m_proxyModel->setSourceModel(m_dolphinModel);

    m_view = new DolphinView(parentWidget,
                             KUrl(),
                             m_dirLister,
                             m_dolphinModel,
                             m_proxyModel);
    setWidget(m_view);

    setXMLFile("dolphinpart.rc");

    connect(m_view, SIGNAL(infoMessage(QString)),
            this, SLOT(slotInfoMessage(QString)));
    connect(m_view, SIGNAL(errorMessage(QString)),
            this, SLOT(slotErrorMessage(QString)));
    connect(m_view, SIGNAL(itemTriggered(KFileItem)),
            this, SLOT(slotItemTriggered(KFileItem)));
    connect(m_view, SIGNAL(requestContextMenu(KFileItem,KUrl)),
            this, SLOT(slotOpenContextMenu(KFileItem,KUrl)));
    connect(m_view, SIGNAL(selectionChanged(KFileItemList)),
            m_extension, SIGNAL(selectionInfo(KFileItemList)));
    connect(m_view, SIGNAL(selectionChanged(KFileItemList)),
            this, SLOT(slotSelectionChanged(KFileItemList)));
    connect(m_view, SIGNAL(requestItemInfo(KFileItem)),
            this, SLOT(slotRequestItemInfo(KFileItem)));
    connect(m_view, SIGNAL(urlChanged(KUrl)),
            this, SLOT(slotUrlChanged(KUrl)));
    connect(m_view, SIGNAL(modeChanged()),
            this, SLOT(updateViewActions()));
<<<<<<< HEAD
    connect(m_view, SIGNAL(showPreviewChanged()),
            this, SLOT(slotShowPreviewChanged()));
    connect(m_view, SIGNAL(showHiddenFilesChanged()),
            this, SLOT(slotShowHiddenFilesChanged()));
    connect(m_view, SIGNAL(categorizedSortingChanged()),
            this, SLOT(slotCategorizedSortingChanged()));
    // TODO slotSortingChanged
    connect(m_view, SIGNAL(sortOrderChanged(Qt::SortOrder)),
            this, SLOT(slotSortOrderChanged(Qt::SortOrder)));
    connect(m_view, SIGNAL(additionalInfoChanged()),
            this, SLOT(slotAdditionalInfoChanged()));
=======
    // TODO slotSortingChanged

    m_actionHandler = new DolphinViewActionHandler(actionCollection(), this);
    m_actionHandler->setCurrentView(m_view);
>>>>>>> 45a1074b

    QClipboard* clipboard = QApplication::clipboard();
    connect(clipboard, SIGNAL(dataChanged()),
            this, SLOT(updatePasteAction()));

    createActions();
    updateViewActions();
    slotSelectionChanged(KFileItemList()); // initially disable selection-dependent actions

    // TODO provide the viewmode actions in the menu, merged with the existing view-mode-actions somehow
    // [Q_PROPERTY introspection?]

    // TODO sort_by_* actions

    // TODO there was a "always open a new window" (when clicking on a directory) setting in konqueror
    // (sort of spacial navigation)
}

DolphinPart::~DolphinPart()
{
    delete m_dirLister;
}

void DolphinPart::createActions()
{
    QActionGroup* viewModeActions = new QActionGroup(this);
    viewModeActions->addAction(DolphinView::iconsModeAction(actionCollection()));
    viewModeActions->addAction(DolphinView::detailsModeAction(actionCollection()));
    viewModeActions->addAction(DolphinView::columnsModeAction(actionCollection()));
    connect(viewModeActions, SIGNAL(triggered(QAction*)), this, SLOT(slotViewModeActionTriggered(QAction*)));

    KAction *editMimeTypeAction = actionCollection()->addAction( "editMimeType" );
    editMimeTypeAction->setText( i18nc("@action:inmenu Edit", "&Edit File Type..." ) );
    connect(editMimeTypeAction, SIGNAL(triggered()), SLOT(slotEditMimeType()));

    KAction *propertiesAction = actionCollection()->addAction( "properties" );
    propertiesAction->setText( i18nc("@action:inmenu Edit", "Properties") );
    propertiesAction->setShortcut(Qt::ALT+Qt::Key_Return);
    connect(propertiesAction, SIGNAL(triggered()), SLOT(slotProperties()));

<<<<<<< HEAD
    // View menu

    // TODO sort_by_*

    KAction* sortDescending = DolphinView::createSortDescendingAction(actionCollection());
    connect(sortDescending, SIGNAL(triggered()), m_view, SLOT(toggleSortOrder()));

    QActionGroup* showInformationActionGroup = DolphinView::createAdditionalInformationActionGroup(actionCollection());
    connect(showInformationActionGroup, SIGNAL(triggered(QAction*)), m_view, SLOT(toggleAdditionalInfo(QAction*)));

    KAction* showPreview = DolphinView::createShowPreviewAction(actionCollection());
    connect(showPreview, SIGNAL(triggered(bool)), m_view, SLOT(setShowPreview(bool)));

    KAction* showInGroups = DolphinView::createShowInGroupsAction(actionCollection());
    connect(showInGroups, SIGNAL(triggered(bool)), m_view, SLOT(setCategorizedSorting(bool)));

    KAction* showHiddenFiles = DolphinView::createShowHiddenFilesAction(actionCollection());
    connect(showHiddenFiles, SIGNAL(triggered(bool)), m_view, SLOT(setShowHiddenFiles(bool)));
=======
    // View menu: all done by DolphinViewActionHandler
>>>>>>> 45a1074b

    // Go menu

    KAction* newDirAction = DolphinView::createNewDirAction(actionCollection());
    connect(newDirAction, SIGNAL(triggered()), SLOT(createDir()));

    QActionGroup* goActionGroup = new QActionGroup(this);
    connect(goActionGroup, SIGNAL(triggered(QAction*)),
            this, SLOT(slotGoTriggered(QAction*)));

    createGoAction("go_applications", "start-here-kde",
                   i18nc("@action:inmenu Go", "App&lications"), QString("programs:/"),
                   goActionGroup);
    createGoAction("go_network_folders", "folder-remote",
                   i18nc("@action:inmenu Go", "&Network Folders"), QString("remote:/"),
                   goActionGroup);
    createGoAction("go_settings", "preferences-system",
                   i18nc("@action:inmenu Go", "Sett&ings"), QString("settings:/"),
                   goActionGroup);
    createGoAction("go_trash", "user-trash",
                   i18nc("@action:inmenu Go", "Trash"), QString("trash:/"),
                   goActionGroup);
    createGoAction("go_autostart", "",
                   i18nc("@action:inmenu Go", "Autostart"), KGlobalSettings::autostartPath(),
                   goActionGroup);
}

void DolphinPart::createGoAction(const char* name, const char* iconName,
                                 const QString& text, const QString& url,
                                 QActionGroup* actionGroup)
{
    KAction* action = actionCollection()->addAction(name);
    action->setIcon(KIcon(iconName));
    action->setText(text);
    action->setData(url);
    action->setActionGroup(actionGroup);
}

void DolphinPart::slotGoTriggered(QAction* action)
{
    const QString url = action->data().toString();
    emit m_extension->openUrlRequest(KUrl(url));
}

void DolphinPart::slotSelectionChanged(const KFileItemList& selection)
{
    const bool hasSelection = !selection.isEmpty();
    if (!hasSelection) {
        stateChanged("has_no_selection");
    } else {
        stateChanged("has_selection");
    }

    QStringList actions;
    actions << "rename" << "move_to_trash" << "delete" << "editMimeType" << "properties";
    foreach(const QString& actionName, actions) {
        QAction* action = actionCollection()->action(actionName);
        Q_ASSERT(action);
        if (action) {
            action->setEnabled(hasSelection);
        }
    }

    emit m_extension->enableAction("cut", hasSelection);
    emit m_extension->enableAction("copy", hasSelection);
}

void DolphinPart::updatePasteAction()
{
    QPair<bool, QString> pasteInfo = m_view->pasteInfo();
    emit m_extension->enableAction( "paste", pasteInfo.first );
    emit m_extension->setActionText( "paste", pasteInfo.second );
}

void DolphinPart::updateViewActions()
{
    m_actionHandler->updateViewActions();
    QAction* action = actionCollection()->action(m_view->currentViewModeActionName());
    if (action != 0) {
        action->setChecked(true);
    }
}

KAboutData* DolphinPart::createAboutData()
{
    return new KAboutData("dolphinpart", "dolphin", ki18nc("@title", "Dolphin Part"), "0.1");
}

bool DolphinPart::openUrl(const KUrl& url)
{
    const bool reload = arguments().reload();
    if (m_view->url() == url && !reload) { // DolphinView won't do anything in that case, so don't emit started
        return true;
    }
    setUrl(url); // remember it at the KParts level
    const QString prettyUrl = url.pathOrUrl();
    emit setWindowCaption(prettyUrl);
    emit m_extension->setLocationBarUrl(prettyUrl);
    emit started(0); // get the wheel to spin
    m_view->setUrl(url);
    if (reload)
        m_view->reload();
    return true;
}

void DolphinPart::slotCompleted(const KUrl& url)
{
    Q_UNUSED(url)
    emit completed();
}

void DolphinPart::slotCanceled(const KUrl& url)
{
    slotCompleted(url);
}

void DolphinPart::slotInfoMessage(const QString& msg)
{
    emit setStatusBarText(msg);
}

void DolphinPart::slotErrorMessage(const QString& msg)
{
    KMessageBox::error(m_view, msg);
}

void DolphinPart::slotRequestItemInfo(const KFileItem& item)
{
    emit m_extension->mouseOverInfo(item);
}

void DolphinPart::slotItemTriggered(const KFileItem& item)
{
    KParts::OpenUrlArguments args;
    args.setMimeType(item.mimetype());

    // Ideally, konqueror should be changed to not require trustedSource for directory views,
    // since the idea was not to need BrowserArguments for non-browser stuff...
    KParts::BrowserArguments browserArgs;
    browserArgs.trustedSource = true;

    // MMB click support.
    // TODO: this doesn't work, mouseButtons() is always 0.
    // Issue N176832 for the missing QAIV signal; task 177399
    kDebug() << QApplication::mouseButtons();
    if (QApplication::mouseButtons() & Qt::MidButton) {
        kDebug() << "MMB!!" << item.mimetype();
        if (item.mimeTypePtr()->is("inode/directory")) {
            emit m_extension->createNewWindow(item.url(), args);
        } else {
            kDebug() << "run()";
            item.run();
        }
    } else {
        // Left button. [Right button goes to slotOpenContextMenu before triggered can be emitted]
        kDebug() << "LMB";
        emit m_extension->openUrlRequest(item.url(), args, browserArgs);
    }
}

void DolphinPart::slotOpenContextMenu(const KFileItem& _item, const KUrl&)
{
    KParts::BrowserExtension::PopupFlags popupFlags = KParts::BrowserExtension::DefaultPopupItems
                                                      | KParts::BrowserExtension::ShowProperties
                                                      | KParts::BrowserExtension::ShowUrlOperations;
    // TODO KonqKfmIconView had if ( !rootItem->isWritable() )
    //            popupFlags |= KParts::BrowserExtension::NoDeletion;

    KFileItem item(_item);

    if (item.isNull()) { // viewport context menu
        popupFlags |= KParts::BrowserExtension::ShowNavigationItems | KParts::BrowserExtension::ShowUp;
        // TODO get m_dirLister->rootItem if possible. or via kdirmodel?
        // and use this as fallback:
        item = KFileItem( S_IFDIR, (mode_t)-1, url() );
    }

    KParts::BrowserExtension::ActionGroupMap actionGroups;
    QList<QAction *> editActions;

    if (!item.isNull()) { // only for context menu on one or more items
        // TODO if ( sMoving )
        editActions.append(actionCollection()->action("rename"));

        bool addTrash = false;
        bool addDel = false;

        // TODO if ( sMoving && !isIntoTrash && !isTrashLink )
        addTrash = true;

        /* TODO if ( sDeleting ) */ {
            if ( !item.isLocalFile() )
                addDel = true;
            else if (QApplication::keyboardModifiers() & Qt::ShiftModifier) {
                addTrash = false;
                addDel = true;
            }
            else {
                KConfigGroup configGroup( KGlobal::config(), "KDE" );
                if ( configGroup.readEntry( "ShowDeleteCommand", false) )
                    addDel = true;
            }
        }

        if (addTrash)
            editActions.append(actionCollection()->action("move_to_trash"));
        if (addDel)
            editActions.append(actionCollection()->action("delete"));
        actionGroups.insert("editactions", editActions);

        KFileItemList items; items.append(item);
        emit m_extension->popupMenu(QCursor::pos(),
                                    items,
                                    KParts::OpenUrlArguments(),
                                    KParts::BrowserArguments(),
                                    popupFlags,
                                    actionGroups);
    }
}

void DolphinPart::slotViewModeActionTriggered(QAction* action)
{
    const DolphinView::Mode mode = action->data().value<DolphinView::Mode>();
    m_view->setMode(mode);
}

void DolphinPart::slotUrlChanged(const KUrl& url)
{
    if (m_view->url() != url) {
        // If the view URL is not equal to 'url', then an inner URL change has
        // been done (e. g. by activating an existing column in the column view).
        openUrl(url);
        emit m_extension->openUrlNotify();
    }
}

////

void DolphinPartBrowserExtension::cut()
{
    m_part->view()->cutSelectedItems();
}

void DolphinPartBrowserExtension::copy()
{
    m_part->view()->copySelectedItems();
}

void DolphinPartBrowserExtension::paste()
{
    m_part->view()->paste();
}

////

<<<<<<< HEAD
void DolphinPart::slotTrashActivated(Qt::MouseButtons, Qt::KeyboardModifiers modifiers)
{
    // Note: kde3's konq_mainwindow.cpp used to check
    // reason == KAction::PopupMenuActivation && ...
    // but this isn't supported anymore
    if (modifiers & Qt::ShiftModifier)
        m_view->deleteSelectedItems();
    else
        m_view->trashSelectedItems();
}

=======
>>>>>>> 45a1074b
void DolphinPart::slotEditMimeType()
{
    const KFileItemList items = m_view->selectedItems();
    if (!items.isEmpty()) {
        KonqOperations::editMimeType(items.first().mimetype(), m_view);
    }
}

void DolphinPart::slotProperties()
{
    const KFileItemList items = m_view->selectedItems();
    if (!items.isEmpty()) {
        KPropertiesDialog dialog(items.first().url(), m_view);
        dialog.exec();
    }
}

void DolphinPart::createDir()
{
    KonqOperations::newDir(m_view, url());
}

void DolphinPart::slotSortOrderChanged(Qt::SortOrder order)
{
    KToggleAction* descending = static_cast<KToggleAction*>(actionCollection()->action("descending"));
    const bool sortDescending = (order == Qt::DescendingOrder);
    descending->setChecked(sortDescending);
}

void DolphinPart::slotAdditionalInfoChanged()
{
    m_view->updateAdditionalInfoActions(actionCollection());
}

void DolphinPart::slotShowPreviewChanged()
{
    updateViewActions(); // see DolphinMainWindow
}

void DolphinPart::slotShowHiddenFilesChanged()
{
    QAction* showHiddenFilesAction = actionCollection()->action("show_hidden_files");
    showHiddenFilesAction->setChecked(m_view->showHiddenFiles());
}

void DolphinPart::slotCategorizedSortingChanged()
{
    // Duplicated from DolphinMainWindow too.
    QAction* showInGroupsAction = actionCollection()->action("show_in_groups");
    showInGroupsAction->setChecked(m_view->categorizedSorting());
    showInGroupsAction->setEnabled(m_view->supportsCategorizedSorting());
}

// TODO a DolphinViewActionHandler for reducing the duplication in the action handling

#include "dolphinpart.moc"<|MERGE_RESOLUTION|>--- conflicted
+++ resolved
@@ -94,24 +94,10 @@
             this, SLOT(slotUrlChanged(KUrl)));
     connect(m_view, SIGNAL(modeChanged()),
             this, SLOT(updateViewActions()));
-<<<<<<< HEAD
-    connect(m_view, SIGNAL(showPreviewChanged()),
-            this, SLOT(slotShowPreviewChanged()));
-    connect(m_view, SIGNAL(showHiddenFilesChanged()),
-            this, SLOT(slotShowHiddenFilesChanged()));
-    connect(m_view, SIGNAL(categorizedSortingChanged()),
-            this, SLOT(slotCategorizedSortingChanged()));
-    // TODO slotSortingChanged
-    connect(m_view, SIGNAL(sortOrderChanged(Qt::SortOrder)),
-            this, SLOT(slotSortOrderChanged(Qt::SortOrder)));
-    connect(m_view, SIGNAL(additionalInfoChanged()),
-            this, SLOT(slotAdditionalInfoChanged()));
-=======
     // TODO slotSortingChanged
 
     m_actionHandler = new DolphinViewActionHandler(actionCollection(), this);
     m_actionHandler->setCurrentView(m_view);
->>>>>>> 45a1074b
 
     QClipboard* clipboard = QApplication::clipboard();
     connect(clipboard, SIGNAL(dataChanged()),
@@ -152,33 +138,9 @@
     propertiesAction->setShortcut(Qt::ALT+Qt::Key_Return);
     connect(propertiesAction, SIGNAL(triggered()), SLOT(slotProperties()));
 
-<<<<<<< HEAD
-    // View menu
-
-    // TODO sort_by_*
-
-    KAction* sortDescending = DolphinView::createSortDescendingAction(actionCollection());
-    connect(sortDescending, SIGNAL(triggered()), m_view, SLOT(toggleSortOrder()));
-
-    QActionGroup* showInformationActionGroup = DolphinView::createAdditionalInformationActionGroup(actionCollection());
-    connect(showInformationActionGroup, SIGNAL(triggered(QAction*)), m_view, SLOT(toggleAdditionalInfo(QAction*)));
-
-    KAction* showPreview = DolphinView::createShowPreviewAction(actionCollection());
-    connect(showPreview, SIGNAL(triggered(bool)), m_view, SLOT(setShowPreview(bool)));
-
-    KAction* showInGroups = DolphinView::createShowInGroupsAction(actionCollection());
-    connect(showInGroups, SIGNAL(triggered(bool)), m_view, SLOT(setCategorizedSorting(bool)));
-
-    KAction* showHiddenFiles = DolphinView::createShowHiddenFilesAction(actionCollection());
-    connect(showHiddenFiles, SIGNAL(triggered(bool)), m_view, SLOT(setShowHiddenFiles(bool)));
-=======
     // View menu: all done by DolphinViewActionHandler
->>>>>>> 45a1074b
 
     // Go menu
-
-    KAction* newDirAction = DolphinView::createNewDirAction(actionCollection());
-    connect(newDirAction, SIGNAL(triggered()), SLOT(createDir()));
 
     QActionGroup* goActionGroup = new QActionGroup(this);
     connect(goActionGroup, SIGNAL(triggered(QAction*)),
@@ -429,20 +391,6 @@
 
 ////
 
-<<<<<<< HEAD
-void DolphinPart::slotTrashActivated(Qt::MouseButtons, Qt::KeyboardModifiers modifiers)
-{
-    // Note: kde3's konq_mainwindow.cpp used to check
-    // reason == KAction::PopupMenuActivation && ...
-    // but this isn't supported anymore
-    if (modifiers & Qt::ShiftModifier)
-        m_view->deleteSelectedItems();
-    else
-        m_view->trashSelectedItems();
-}
-
-=======
->>>>>>> 45a1074b
 void DolphinPart::slotEditMimeType()
 {
     const KFileItemList items = m_view->selectedItems();
@@ -460,42 +408,4 @@
     }
 }
 
-void DolphinPart::createDir()
-{
-    KonqOperations::newDir(m_view, url());
-}
-
-void DolphinPart::slotSortOrderChanged(Qt::SortOrder order)
-{
-    KToggleAction* descending = static_cast<KToggleAction*>(actionCollection()->action("descending"));
-    const bool sortDescending = (order == Qt::DescendingOrder);
-    descending->setChecked(sortDescending);
-}
-
-void DolphinPart::slotAdditionalInfoChanged()
-{
-    m_view->updateAdditionalInfoActions(actionCollection());
-}
-
-void DolphinPart::slotShowPreviewChanged()
-{
-    updateViewActions(); // see DolphinMainWindow
-}
-
-void DolphinPart::slotShowHiddenFilesChanged()
-{
-    QAction* showHiddenFilesAction = actionCollection()->action("show_hidden_files");
-    showHiddenFilesAction->setChecked(m_view->showHiddenFiles());
-}
-
-void DolphinPart::slotCategorizedSortingChanged()
-{
-    // Duplicated from DolphinMainWindow too.
-    QAction* showInGroupsAction = actionCollection()->action("show_in_groups");
-    showInGroupsAction->setChecked(m_view->categorizedSorting());
-    showInGroupsAction->setEnabled(m_view->supportsCategorizedSorting());
-}
-
-// TODO a DolphinViewActionHandler for reducing the duplication in the action handling
-
 #include "dolphinpart.moc"