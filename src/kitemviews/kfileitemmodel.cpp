/***************************************************************************
 *   Copyright (C) 2011 by Peter Penz <peter.penz19@gmail.com>             *
 *   Copyright (C) 2013 by Frank Reininghaus <frank78ac@googlemail.com>    *
 *                                                                         *
 *   This program is free software; you can redistribute it and/or modify  *
 *   it under the terms of the GNU General Public License as published by  *
 *   the Free Software Foundation; either version 2 of the License, or     *
 *   (at your option) any later version.                                   *
 *                                                                         *
 *   This program is distributed in the hope that it will be useful,       *
 *   but WITHOUT ANY WARRANTY; without even the implied warranty of        *
 *   MERCHANTABILITY or FITNESS FOR A PARTICULAR PURPOSE.  See the         *
 *   GNU General Public License for more details.                          *
 *                                                                         *
 *   You should have received a copy of the GNU General Public License     *
 *   along with this program; if not, write to the                         *
 *   Free Software Foundation, Inc.,                                       *
 *   51 Franklin Street, Fifth Floor, Boston, MA 02110-1301 USA            *
 ***************************************************************************/

#include "kfileitemmodel.h"

#include <KDirModel>
#include <KGlobalSettings>
#include <KLocale>
#include <KStringHandler>
#include <KDebug>

#include "private/kfileitemmodelsortalgorithm.h"
#include "private/kfileitemmodeldirlister.h"

#include <QApplication>
#include <QMimeData>
#include <QTimer>
#include <QWidget>

// #define KFILEITEMMODEL_DEBUG

KFileItemModel::KFileItemModel(QObject* parent) :
    KItemModelBase("text", parent),
    m_dirLister(0),
    m_naturalSorting(KGlobalSettings::naturalSorting()),
    m_sortDirsFirst(true),
    m_sortRole(NameRole),
    m_sortingProgressPercent(-1),
    m_roles(),
    m_caseSensitivity(Qt::CaseInsensitive),
    m_itemData(),
    m_items(),
    m_filter(),
    m_filteredItems(),
    m_requestRole(),
    m_maximumUpdateIntervalTimer(0),
    m_resortAllItemsTimer(0),
    m_pendingItemsToInsert(),
    m_groups(),
    m_expandedDirs(),
    m_urlsToExpand()
{
    m_dirLister = new KFileItemModelDirLister(this);
    m_dirLister->setDelayedMimeTypes(true);

    const QWidget* parentWidget = qobject_cast<QWidget*>(parent);
    if (parentWidget) {
        m_dirLister->setMainWindow(parentWidget->window());
    }

    connect(m_dirLister, SIGNAL(started(KUrl)), this, SIGNAL(directoryLoadingStarted()));
    connect(m_dirLister, SIGNAL(canceled()), this, SLOT(slotCanceled()));
    connect(m_dirLister, SIGNAL(completed(KUrl)), this, SLOT(slotCompleted()));
    connect(m_dirLister, SIGNAL(itemsAdded(KUrl,KFileItemList)), this, SLOT(slotItemsAdded(KUrl,KFileItemList)));
    connect(m_dirLister, SIGNAL(itemsDeleted(KFileItemList)), this, SLOT(slotItemsDeleted(KFileItemList)));
    connect(m_dirLister, SIGNAL(refreshItems(QList<QPair<KFileItem,KFileItem> >)), this, SLOT(slotRefreshItems(QList<QPair<KFileItem,KFileItem> >)));
    connect(m_dirLister, SIGNAL(clear()), this, SLOT(slotClear()));
    connect(m_dirLister, SIGNAL(clear(KUrl)), this, SLOT(slotClear(KUrl)));
    connect(m_dirLister, SIGNAL(infoMessage(QString)), this, SIGNAL(infoMessage(QString)));
    connect(m_dirLister, SIGNAL(errorMessage(QString)), this, SIGNAL(errorMessage(QString)));
    connect(m_dirLister, SIGNAL(redirection(KUrl,KUrl)), this, SIGNAL(directoryRedirection(KUrl,KUrl)));
    connect(m_dirLister, SIGNAL(urlIsFileError(KUrl)), this, SIGNAL(urlIsFileError(KUrl)));

    // Apply default roles that should be determined
    resetRoles();
    m_requestRole[NameRole] = true;
    m_requestRole[IsDirRole] = true;
    m_requestRole[IsLinkRole] = true;
    m_roles.insert("text");
    m_roles.insert("isDir");
    m_roles.insert("isLink");

    // For slow KIO-slaves like used for searching it makes sense to show results periodically even
    // before the completed() or canceled() signal has been emitted.
    m_maximumUpdateIntervalTimer = new QTimer(this);
    m_maximumUpdateIntervalTimer->setInterval(2000);
    m_maximumUpdateIntervalTimer->setSingleShot(true);
    connect(m_maximumUpdateIntervalTimer, SIGNAL(timeout()), this, SLOT(dispatchPendingItemsToInsert()));

    // When changing the value of an item which represents the sort-role a resorting must be
    // triggered. Especially in combination with KFileItemModelRolesUpdater this might be done
    // for a lot of items within a quite small timeslot. To prevent expensive resortings the
    // resorting is postponed until the timer has been exceeded.
    m_resortAllItemsTimer = new QTimer(this);
    m_resortAllItemsTimer->setInterval(500);
    m_resortAllItemsTimer->setSingleShot(true);
    connect(m_resortAllItemsTimer, SIGNAL(timeout()), this, SLOT(resortAllItems()));

    connect(KGlobalSettings::self(), SIGNAL(naturalSortingChanged()), this, SLOT(slotNaturalSortingChanged()));
}

KFileItemModel::~KFileItemModel()
{
    qDeleteAll(m_itemData);
    qDeleteAll(m_filteredItems.values());
}

void KFileItemModel::loadDirectory(const KUrl& url)
{
    m_dirLister->openUrl(url);
}

void KFileItemModel::refreshDirectory(const KUrl& url)
{
    m_dirLister->openUrl(url, KDirLister::Reload);
}

KUrl KFileItemModel::directory() const
{
    return m_dirLister->url();
}

void KFileItemModel::cancelDirectoryLoading()
{
    m_dirLister->stop();
}

int KFileItemModel::count() const
{
    return m_itemData.count();
}

QHash<QByteArray, QVariant> KFileItemModel::data(int index) const
{
    if (index >= 0 && index < count()) {
        return m_itemData.at(index)->values;
    }
    return QHash<QByteArray, QVariant>();
}

bool KFileItemModel::setData(int index, const QHash<QByteArray, QVariant>& values)
{
    if (index < 0 || index >= count()) {
        return false;
    }

    QHash<QByteArray, QVariant> currentValues = m_itemData.at(index)->values;

    // Determine which roles have been changed
    QSet<QByteArray> changedRoles;
    QHashIterator<QByteArray, QVariant> it(values);
    while (it.hasNext()) {
        it.next();
        const QByteArray role = it.key();
        const QVariant value = it.value();

        if (currentValues[role] != value) {
            currentValues[role] = value;
            changedRoles.insert(role);
        }
    }

    if (changedRoles.isEmpty()) {
        return false;
    }

    m_itemData[index]->values = currentValues;
    if (changedRoles.contains("text")) {
        KUrl url = m_itemData[index]->item.url();
        url.setFileName(currentValues["text"].toString());
        m_itemData[index]->item.setUrl(url);
    }

    emit itemsChanged(KItemRangeList() << KItemRange(index, 1), changedRoles);

    if (changedRoles.contains(sortRole())) {
        m_resortAllItemsTimer->start();
    }

    return true;
}

void KFileItemModel::setSortDirectoriesFirst(bool dirsFirst)
{
    if (dirsFirst != m_sortDirsFirst) {
        m_sortDirsFirst = dirsFirst;
        resortAllItems();
    }
}

bool KFileItemModel::sortDirectoriesFirst() const
{
    return m_sortDirsFirst;
}

void KFileItemModel::setShowHiddenFiles(bool show)
{
    m_dirLister->setShowingDotFiles(show);
    m_dirLister->emitChanges();
    if (show) {
        slotCompleted();
    }
}

bool KFileItemModel::showHiddenFiles() const
{
    return m_dirLister->showingDotFiles();
}

void KFileItemModel::setShowDirectoriesOnly(bool enabled)
{
    m_dirLister->setDirOnlyMode(enabled);
}

bool KFileItemModel::showDirectoriesOnly() const
{
    return m_dirLister->dirOnlyMode();
}

QMimeData* KFileItemModel::createMimeData(const QSet<int>& indexes) const
{
    QMimeData* data = new QMimeData();

    // The following code has been taken from KDirModel::mimeData()
    // (kdelibs/kio/kio/kdirmodel.cpp)
    // Copyright (C) 2006 David Faure <faure@kde.org>
    KUrl::List urls;
    KUrl::List mostLocalUrls;
    bool canUseMostLocalUrls = true;

    QSetIterator<int> it(indexes);
    while (it.hasNext()) {
        const int index = it.next();
        const KFileItem item = fileItem(index);
        if (!item.isNull()) {
            urls << item.url();

            bool isLocal;
            mostLocalUrls << item.mostLocalUrl(isLocal);
            if (!isLocal) {
                canUseMostLocalUrls = false;
            }
        }
    }

    const bool different = canUseMostLocalUrls && mostLocalUrls != urls;
    urls = KDirModel::simplifiedUrlList(urls); // TODO: Check if we still need KDirModel for this in KDE 5.0
    if (different) {
        mostLocalUrls = KDirModel::simplifiedUrlList(mostLocalUrls);
        urls.populateMimeData(mostLocalUrls, data);
    } else {
        urls.populateMimeData(data);
    }

    return data;
}

int KFileItemModel::indexForKeyboardSearch(const QString& text, int startFromIndex) const
{
    startFromIndex = qMax(0, startFromIndex);
    for (int i = startFromIndex; i < count(); ++i) {
        if (data(i)["text"].toString().startsWith(text, Qt::CaseInsensitive)) {
            return i;
        }
    }
    for (int i = 0; i < startFromIndex; ++i) {
        if (data(i)["text"].toString().startsWith(text, Qt::CaseInsensitive)) {
            return i;
        }
    }
    return -1;
}

bool KFileItemModel::supportsDropping(int index) const
{
    const KFileItem item = fileItem(index);
    return !item.isNull() && (item.isDir() || item.isDesktopFile());
}

QString KFileItemModel::roleDescription(const QByteArray& role) const
{
    static QHash<QByteArray, QString> description;
    if (description.isEmpty()) {
        int count = 0;
        const RoleInfoMap* map = rolesInfoMap(count);
        for (int i = 0; i < count; ++i) {
            description.insert(map[i].role, i18nc(map[i].roleTranslationContext, map[i].roleTranslation));
        }
    }

    return description.value(role);
}

QList<QPair<int, QVariant> > KFileItemModel::groups() const
{
    if (!m_itemData.isEmpty() && m_groups.isEmpty()) {
#ifdef KFILEITEMMODEL_DEBUG
        QElapsedTimer timer;
        timer.start();
#endif
        switch (typeForRole(sortRole())) {
        case NameRole:        m_groups = nameRoleGroups(); break;
        case SizeRole:        m_groups = sizeRoleGroups(); break;
        case DateRole:        m_groups = dateRoleGroups(); break;
        case PermissionsRole: m_groups = permissionRoleGroups(); break;
        case RatingRole:      m_groups = ratingRoleGroups(); break;
        default:              m_groups = genericStringRoleGroups(sortRole()); break;
        }

#ifdef KFILEITEMMODEL_DEBUG
        kDebug() << "[TIME] Calculating groups for" << count() << "items:" << timer.elapsed();
#endif
    }

    return m_groups;
}

KFileItem KFileItemModel::fileItem(int index) const
{
    if (index >= 0 && index < count()) {
        return m_itemData.at(index)->item;
    }

    return KFileItem();
}

KFileItem KFileItemModel::fileItem(const KUrl& url) const
{
    const int index = m_items.value(url, -1);
    if (index >= 0) {
        return m_itemData.at(index)->item;
    }
    return KFileItem();
}

int KFileItemModel::index(const KFileItem& item) const
{
    if (item.isNull()) {
        return -1;
    }

    return m_items.value(item.url(), -1);
}

int KFileItemModel::index(const KUrl& url) const
{
    KUrl urlToFind = url;
    urlToFind.adjustPath(KUrl::RemoveTrailingSlash);
    return m_items.value(urlToFind, -1);
}

KFileItem KFileItemModel::rootItem() const
{
    return m_dirLister->rootItem();
}

void KFileItemModel::clear()
{
    slotClear();
}

void KFileItemModel::setRoles(const QSet<QByteArray>& roles)
{
    if (m_roles == roles) {
        return;
    }
    m_roles = roles;

    if (count() > 0) {
        const bool supportedExpanding = m_requestRole[ExpandedParentsCountRole];
        const bool willSupportExpanding = roles.contains("expandedParentsCount");
        if (supportedExpanding && !willSupportExpanding) {
            // No expanding is supported anymore. Take care to delete all items that have an expansion level
            // that is not 0 (and hence are part of an expanded item).
            removeExpandedItems();
        }
    }

    m_groups.clear();
    resetRoles();

    QSetIterator<QByteArray> it(roles);
    while (it.hasNext()) {
        const QByteArray& role = it.next();
        m_requestRole[typeForRole(role)] = true;
    }

    if (count() > 0) {
        // Update m_data with the changed requested roles
        const int maxIndex = count() - 1;
        for (int i = 0; i <= maxIndex; ++i) {
            m_itemData[i]->values = retrieveData(m_itemData.at(i)->item, m_itemData.at(i)->parent);
        }

        kWarning() << "TODO: Emitting itemsChanged() with no information what has changed!";
        emit itemsChanged(KItemRangeList() << KItemRange(0, count()), QSet<QByteArray>());
    }
}

QSet<QByteArray> KFileItemModel::roles() const
{
    return m_roles;
}

bool KFileItemModel::setExpanded(int index, bool expanded)
{
    if (!isExpandable(index) || isExpanded(index) == expanded) {
        return false;
    }

    QHash<QByteArray, QVariant> values;
    values.insert("isExpanded", expanded);
    if (!setData(index, values)) {
        return false;
    }

    const KUrl url = m_itemData.at(index)->item.url();
    if (expanded) {
        m_expandedDirs.insert(url);
        m_dirLister->openUrl(url, KDirLister::Keep);
    } else {
        m_expandedDirs.remove(url);
        m_dirLister->stop(url);


        KFileItemList itemsToRemove;
        const int expandedParentsCount = data(index)["expandedParentsCount"].toInt();
        ++index;
        while (index < count() && data(index)["expandedParentsCount"].toInt() > expandedParentsCount) {
            itemsToRemove.append(m_itemData.at(index)->item);
            ++index;
        }
<<<<<<< HEAD
        removeItems(itemsToRemove, DeleteItemData);
=======

        QSet<KUrl> urlsToRemove;
        urlsToRemove.reserve(itemsToRemove.count() + 1);
        urlsToRemove.insert(url);
        foreach (const KFileItem& item, itemsToRemove) {
            KUrl url = item.url();
            url.adjustPath(KUrl::RemoveTrailingSlash);
            urlsToRemove.insert(url);
        }

        QSet<KFileItem>::iterator it = m_filteredItems.begin();
        while (it != m_filteredItems.end()) {
            const KUrl url = it->url();
            KUrl parentUrl = url.upUrl();
            parentUrl.adjustPath(KUrl::RemoveTrailingSlash);

            if (urlsToRemove.contains(parentUrl)) {
                it = m_filteredItems.erase(it);
            } else {
                ++it;
            }
        }

        removeItems(itemsToRemove);
>>>>>>> 9dd728cb
    }

    return true;
}

bool KFileItemModel::isExpanded(int index) const
{
    if (index >= 0 && index < count()) {
        return m_itemData.at(index)->values.value("isExpanded").toBool();
    }
    return false;
}

bool KFileItemModel::isExpandable(int index) const
{
    if (index >= 0 && index < count()) {
        return m_itemData.at(index)->values.value("isExpandable").toBool();
    }
    return false;
}

int KFileItemModel::expandedParentsCount(int index) const
{
    if (index >= 0 && index < count()) {
        const int parentsCount = m_itemData.at(index)->values.value("expandedParentsCount").toInt();
        if (parentsCount > 0) {
            return parentsCount;
        }
    }
    return 0;
}

QSet<KUrl> KFileItemModel::expandedDirectories() const
{
    return m_expandedDirs;
}

void KFileItemModel::restoreExpandedDirectories(const QSet<KUrl>& urls)
{
    m_urlsToExpand = urls;
}

void KFileItemModel::expandParentDirectories(const KUrl& url)
{
    const int pos = m_dirLister->url().path().length();

    // Assure that each sub-path of the URL that should be
    // expanded is added to m_urlsToExpand. KDirLister
    // does not care whether the parent-URL has already been
    // expanded.
    KUrl urlToExpand = m_dirLister->url();
    const QStringList subDirs = url.path().mid(pos).split(QDir::separator());
    for (int i = 0; i < subDirs.count() - 1; ++i) {
        urlToExpand.addPath(subDirs.at(i));
        m_urlsToExpand.insert(urlToExpand);
    }

    // KDirLister::open() must called at least once to trigger an initial
    // loading. The pending URLs that must be restored are handled
    // in slotCompleted().
    QSetIterator<KUrl> it2(m_urlsToExpand);
    while (it2.hasNext()) {
        const int idx = index(it2.next());
        if (idx >= 0 && !isExpanded(idx)) {
            setExpanded(idx, true);
            break;
        }
    }
}

void KFileItemModel::setNameFilter(const QString& nameFilter)
{
    if (m_filter.pattern() != nameFilter) {
        dispatchPendingItemsToInsert();
        m_filter.setPattern(nameFilter);
        applyFilters();
    }
}

QString KFileItemModel::nameFilter() const
{
    return m_filter.pattern();
}

void KFileItemModel::setMimeTypeFilters(const QStringList& filters)
{
    if (m_filter.mimeTypes() != filters) {
        dispatchPendingItemsToInsert();
        m_filter.setMimeTypes(filters);
        applyFilters();
    }
}

QStringList KFileItemModel::mimeTypeFilters() const
{
    return m_filter.mimeTypes();
}


void KFileItemModel::applyFilters()
{
    // Check which shown items from m_itemData must get
    // hidden and hence moved to m_filteredItems.
    KFileItemList newFilteredItems;

    foreach (ItemData* itemData, m_itemData) {
        // Only filter non-expanded items as child items may never
        // exist without a parent item
        if (!itemData->values.value("isExpanded").toBool()) {
            const KFileItem item = itemData->item;
            if (!m_filter.matches(item)) {
                newFilteredItems.append(item);
                m_filteredItems.insert(item, itemData);
            }
        }
    }

    removeItems(newFilteredItems, KeepItemData);

    // Check which hidden items from m_filteredItems should
    // get visible again and hence removed from m_filteredItems.
    QList<ItemData*> newVisibleItems;

    QHash<KFileItem, ItemData*>::iterator it = m_filteredItems.begin();
    while (it != m_filteredItems.end()) {
        if (m_filter.matches(it.key())) {
            newVisibleItems.append(it.value());
            it = m_filteredItems.erase(it);
        } else {
            ++it;
        }
    }

    insertItems(newVisibleItems);
}

QList<KFileItemModel::RoleInfo> KFileItemModel::rolesInformation()
{
    static QList<RoleInfo> rolesInfo;
    if (rolesInfo.isEmpty()) {
        int count = 0;
        const RoleInfoMap* map = rolesInfoMap(count);
        for (int i = 0; i < count; ++i) {
            if (map[i].roleType != NoRole) {
                RoleInfo info;
                info.role = map[i].role;
                info.translation = i18nc(map[i].roleTranslationContext, map[i].roleTranslation);
                if (map[i].groupTranslation) {
                    info.group = i18nc(map[i].groupTranslationContext, map[i].groupTranslation);
                } else {
                    // For top level roles, groupTranslation is 0. We must make sure that
                    // info.group is an empty string then because the code that generates
                    // menus tries to put the actions into sub menus otherwise.
                    info.group = QString();
                }
                info.requiresNepomuk = map[i].requiresNepomuk;
                info.requiresIndexer = map[i].requiresIndexer;
                rolesInfo.append(info);
            }
        }
    }

    return rolesInfo;
}

void KFileItemModel::onGroupedSortingChanged(bool current)
{
    Q_UNUSED(current);
    m_groups.clear();
}

void KFileItemModel::onSortRoleChanged(const QByteArray& current, const QByteArray& previous)
{
    Q_UNUSED(previous);
    m_sortRole = typeForRole(current);

#ifdef KFILEITEMMODEL_DEBUG
    if (!m_requestRole[m_sortRole]) {
        kWarning() << "The sort-role has been changed to a role that has not been received yet";
    }
#endif

    resortAllItems();
}

void KFileItemModel::onSortOrderChanged(Qt::SortOrder current, Qt::SortOrder previous)
{
    Q_UNUSED(current);
    Q_UNUSED(previous);
    resortAllItems();
}

void KFileItemModel::resortAllItems()
{
    m_resortAllItemsTimer->stop();

    const int itemCount = count();
    if (itemCount <= 0) {
        return;
    }

#ifdef KFILEITEMMODEL_DEBUG
    QElapsedTimer timer;
    timer.start();
    kDebug() << "===========================================================";
    kDebug() << "Resorting" << itemCount << "items";
#endif

    // Remember the order of the current URLs so
    // that it can be determined which indexes have
    // been moved because of the resorting.
    QList<KUrl> oldUrls;
    oldUrls.reserve(itemCount);
    foreach (const ItemData* itemData, m_itemData) {
        oldUrls.append(itemData->item.url());
    }

    m_groups.clear();
    m_items.clear();

    // Resort the items
    sort(m_itemData.begin(), m_itemData.end());
    for (int i = 0; i < itemCount; ++i) {
        m_items.insert(m_itemData.at(i)->item.url(), i);
    }

    // Determine the indexes that have been moved
    QList<int> movedToIndexes;
    movedToIndexes.reserve(itemCount);
    for (int i = 0; i < itemCount; i++) {
        const int newIndex = m_items.value(oldUrls.at(i).url());
        movedToIndexes.append(newIndex);
    }

    // Don't check whether items have really been moved and always emit a
    // itemsMoved() signal after resorting: In case of grouped items
    // the groups might change even if the items themselves don't change their
    // position. Let the receiver of the signal decide whether a check for moved
    // items makes sense.
    emit itemsMoved(KItemRange(0, itemCount), movedToIndexes);

#ifdef KFILEITEMMODEL_DEBUG
    kDebug() << "[TIME] Resorting of" << itemCount << "items:" << timer.elapsed();
#endif
}

void KFileItemModel::slotCompleted()
{
    dispatchPendingItemsToInsert();

    if (!m_urlsToExpand.isEmpty()) {
        // Try to find a URL that can be expanded.
        // Note that the parent folder must be expanded before any of its subfolders become visible.
        // Therefore, some URLs in m_restoredExpandedUrls might not be visible yet
        // -> we expand the first visible URL we find in m_restoredExpandedUrls.
        foreach (const KUrl& url, m_urlsToExpand) {
            const int index = m_items.value(url, -1);
            if (index >= 0) {
                m_urlsToExpand.remove(url);
                if (setExpanded(index, true)) {
                    // The dir lister has been triggered. This slot will be called
                    // again after the directory has been expanded.
                    return;
                }
            }
        }

        // None of the URLs in m_restoredExpandedUrls could be found in the model. This can happen
        // if these URLs have been deleted in the meantime.
        m_urlsToExpand.clear();
    }

    emit directoryLoadingCompleted();
}

void KFileItemModel::slotCanceled()
{
    m_maximumUpdateIntervalTimer->stop();
    dispatchPendingItemsToInsert();

    emit directoryLoadingCanceled();
}

void KFileItemModel::slotItemsAdded(const KUrl& directoryUrl, const KFileItemList& items)
{
    Q_ASSERT(!items.isEmpty());

    KUrl parentUrl = directoryUrl;
    parentUrl.adjustPath(KUrl::RemoveTrailingSlash);

    if (m_requestRole[ExpandedParentsCountRole]) {
        // To be able to compare whether the new items may be inserted as children
        // of a parent item the pending items must be added to the model first.
        dispatchPendingItemsToInsert();

        KFileItem item = items.first();

        // If the expanding of items is enabled, the call
        // dirLister->openUrl(url, KDirLister::Keep) in KFileItemModel::setExpanded()
        // might result in emitting the same items twice due to the Keep-parameter.
        // This case happens if an item gets expanded, collapsed and expanded again
        // before the items could be loaded for the first expansion.
        const int index = m_items.value(item.url(), -1);
        if (index >= 0) {
            // The items are already part of the model.
            return;
        }

        // KDirLister keeps the children of items that got expanded once even if
        // they got collapsed again with KFileItemModel::setExpanded(false). So it must be
        // checked whether the parent for new items is still expanded.
        const int parentIndex = m_items.value(parentUrl, -1);
        if (parentIndex >= 0 && !m_itemData[parentIndex]->values.value("isExpanded").toBool()) {
            // The parent is not expanded.
            return;
        }
    }

    QList<ItemData*> itemDataList = createItemDataList(parentUrl, items);

    if (!m_filter.hasSetFilters()) {
        m_pendingItemsToInsert.append(itemDataList);
    } else {
        // The name or type filter is active. Hide filtered items
        // before inserting them into the model and remember
        // the filtered items in m_filteredItems.
        foreach (ItemData* itemData, itemDataList) {
            if (m_filter.matches(itemData->item)) {
                m_pendingItemsToInsert.append(itemData);
            } else {
                m_filteredItems.insert(itemData->item, itemData);
            }
        }
    }

    if (useMaximumUpdateInterval() && !m_maximumUpdateIntervalTimer->isActive()) {
        // Assure that items get dispatched if no completed() or canceled() signal is
        // emitted during the maximum update interval.
        m_maximumUpdateIntervalTimer->start();
    }
}

void KFileItemModel::slotItemsDeleted(const KFileItemList& items)
{
    dispatchPendingItemsToInsert();

    KFileItemList itemsToRemove = items;
    if (m_requestRole[ExpandedParentsCountRole]) {
        // Assure that removing a parent item also results in removing all children
        foreach (const KFileItem& item, items) {
            itemsToRemove.append(childItems(item));
        }
    }

    if (!m_filteredItems.isEmpty()) {
        foreach (const KFileItem& item, itemsToRemove) {
            QHash<KFileItem, ItemData*>::iterator it = m_filteredItems.find(item);
            if (it != m_filteredItems.end()) {
                delete it.value();
                m_filteredItems.erase(it);
            }
        }

        if (m_requestRole[ExpandedParentsCountRole]) {
            // Remove all filtered children of deleted items. First, we put the
            // deleted URLs into a set to provide fast lookup while iterating
            // over m_filteredItems and prevent quadratic complexity if there
            // are N removed items and N filtered items.
            //
            // TODO: This does currently *not* work if the parent-child
            // relationships can not be determined just by using KUrl::upUrl().
            // This is the case, e.g., when browsing smb:/.
            QSet<KUrl> urlsToRemove;
            urlsToRemove.reserve(itemsToRemove.count());
            foreach (const KFileItem& item, itemsToRemove) {
                KUrl url = item.url();
                url.adjustPath(KUrl::RemoveTrailingSlash);
                urlsToRemove.insert(url);
            }

            QHash<KFileItem, ItemData*>::iterator it = m_filteredItems.begin();
            while (it != m_filteredItems.end()) {
                const KUrl url = it.key().url();
                KUrl parentUrl = url.upUrl();
                parentUrl.adjustPath(KUrl::RemoveTrailingSlash);

                if (urlsToRemove.contains(parentUrl)) {
                    delete it.value();
                    it = m_filteredItems.erase(it);
                } else {
                    ++it;
                }
            }
        }
    }

    removeItems(itemsToRemove, DeleteItemData);
}

void KFileItemModel::slotRefreshItems(const QList<QPair<KFileItem, KFileItem> >& items)
{
    Q_ASSERT(!items.isEmpty());
#ifdef KFILEITEMMODEL_DEBUG
    kDebug() << "Refreshing" << items.count() << "items";
#endif

    m_groups.clear();

    // Get the indexes of all items that have been refreshed
    QList<int> indexes;
    indexes.reserve(items.count());

    QListIterator<QPair<KFileItem, KFileItem> > it(items);
    while (it.hasNext()) {
        const QPair<KFileItem, KFileItem>& itemPair = it.next();
        const KFileItem& oldItem = itemPair.first;
        const KFileItem& newItem = itemPair.second;
        const int index = m_items.value(oldItem.url(), -1);
        if (index >= 0) {
            m_itemData[index]->item = newItem;

            // Keep old values as long as possible if they could not retrieved synchronously yet.
            // The update of the values will be done asynchronously by KFileItemModelRolesUpdater.
            QHashIterator<QByteArray, QVariant> it(retrieveData(newItem, m_itemData.at(index)->parent));
            while (it.hasNext()) {
                it.next();
                m_itemData[index]->values.insert(it.key(), it.value());
            }

            m_items.remove(oldItem.url());
            m_items.insert(newItem.url(), index);
            indexes.append(index);
        }
    }

    // If the changed items have been created recently, they might not be in m_items yet.
    // In that case, the list 'indexes' might be empty.
    if (indexes.isEmpty()) {
        return;
    }

    // Extract the item-ranges out of the changed indexes
    qSort(indexes);

    KItemRangeList itemRangeList;
    int previousIndex = indexes.at(0);
    int rangeIndex = previousIndex;
    int rangeCount = 1;

    const int maxIndex = indexes.count() - 1;
    for (int i = 1; i <= maxIndex; ++i) {
        const int currentIndex = indexes.at(i);
        if (currentIndex == previousIndex + 1) {
            ++rangeCount;
        } else {
            itemRangeList.append(KItemRange(rangeIndex, rangeCount));

            rangeIndex = currentIndex;
            rangeCount = 1;
        }
        previousIndex = currentIndex;
    }

    if (rangeCount > 0) {
        itemRangeList.append(KItemRange(rangeIndex, rangeCount));
    }

    emit itemsChanged(itemRangeList, m_roles);

    resortAllItems();
}

void KFileItemModel::slotClear()
{
#ifdef KFILEITEMMODEL_DEBUG
    kDebug() << "Clearing all items";
#endif

    qDeleteAll(m_filteredItems.values());
    m_filteredItems.clear();
    m_groups.clear();

    m_maximumUpdateIntervalTimer->stop();
    m_resortAllItemsTimer->stop();
    m_pendingItemsToInsert.clear();

    const int removedCount = m_itemData.count();
    if (removedCount > 0) {
        qDeleteAll(m_itemData);
        m_itemData.clear();
        m_items.clear();
        emit itemsRemoved(KItemRangeList() << KItemRange(0, removedCount));
    }

    m_expandedDirs.clear();
}

void KFileItemModel::slotClear(const KUrl& url)
{
    Q_UNUSED(url);
}

void KFileItemModel::slotNaturalSortingChanged()
{
    m_naturalSorting = KGlobalSettings::naturalSorting();
    resortAllItems();
}

void KFileItemModel::dispatchPendingItemsToInsert()
{
    if (!m_pendingItemsToInsert.isEmpty()) {
        insertItems(m_pendingItemsToInsert);
        m_pendingItemsToInsert.clear();
    }
}

void KFileItemModel::insertItems(QList<ItemData*>& items)
{
    if (items.isEmpty()) {
        return;
    }

    if (m_sortRole == TypeRole) {
        // Try to resolve the MIME-types synchronously to prevent a reordering of
        // the items when sorting by type (per default MIME-types are resolved
        // asynchronously by KFileItemModelRolesUpdater).
        determineMimeTypes(items, 200);
    }

#ifdef KFILEITEMMODEL_DEBUG
    QElapsedTimer timer;
    timer.start();
    kDebug() << "===========================================================";
    kDebug() << "Inserting" << items.count() << "items";
#endif

    m_groups.clear();

    sort(items.begin(), items.end());

#ifdef KFILEITEMMODEL_DEBUG
    kDebug() << "[TIME] Sorting:" << timer.elapsed();
#endif

    KItemRangeList itemRanges;
    int targetIndex = 0;
    int sourceIndex = 0;
    int insertedAtIndex = -1;        // Index for the current item-range
    int insertedCount = 0;           // Count for the current item-range
    int previouslyInsertedCount = 0; // Sum of previously inserted items for all ranges
    while (sourceIndex < items.count()) {
        // Find target index from m_items to insert the current item
        // in a sorted order
        const int previousTargetIndex = targetIndex;
        while (targetIndex < m_itemData.count()) {
            if (!lessThan(m_itemData.at(targetIndex), items.at(sourceIndex))) {
                break;
            }
            ++targetIndex;
        }

        if (targetIndex - previousTargetIndex > 0 && insertedAtIndex >= 0) {
            itemRanges << KItemRange(insertedAtIndex, insertedCount);
            previouslyInsertedCount += insertedCount;
            insertedAtIndex = targetIndex - previouslyInsertedCount;
            insertedCount = 0;
        }

        // Insert item at the position targetIndex by transferring
        // the ownership of the item-data from 'items' to m_itemData.
        // m_items will be inserted after the loop (see comment below)
        m_itemData.insert(targetIndex, items.at(sourceIndex));
        ++insertedCount;

        if (insertedAtIndex < 0) {
            insertedAtIndex = targetIndex;
            Q_ASSERT(previouslyInsertedCount == 0);
        }
        ++targetIndex;
        ++sourceIndex;
    }

    // The indexes of all m_items must be adjusted, not only the index
    // of the new items
    const int itemDataCount = m_itemData.count();
    m_items.reserve(itemDataCount);
    for (int i = 0; i < itemDataCount; ++i) {
        m_items.insert(m_itemData.at(i)->item.url(), i);
    }

    itemRanges << KItemRange(insertedAtIndex, insertedCount);
    emit itemsInserted(itemRanges);

#ifdef KFILEITEMMODEL_DEBUG
    kDebug() << "[TIME] Inserting of" << items.count() << "items:" << timer.elapsed();
#endif
}

static KItemRangeList sortedIndexesToKItemRangeList(const QList<int>& sortedNumbers)
{
    if (sortedNumbers.empty()) {
        return KItemRangeList();
    }

    KItemRangeList result;

    QList<int>::const_iterator it = sortedNumbers.begin();
    int index = *it;
    int count = 1;

    ++it;

    QList<int>::const_iterator end = sortedNumbers.end();
    while (it != end) {
        if (*it == index + count) {
            ++count;
        } else {
            result << KItemRange(index, count);
            index = *it;
            count = 1;
        }
        ++it;
    }

    result << KItemRange(index, count);
    return result;
}

void KFileItemModel::removeItems(const KFileItemList& items, RemoveItemsBehavior behavior)
{
#ifdef KFILEITEMMODEL_DEBUG
    kDebug() << "Removing " << items.count() << "items";
#endif

    m_groups.clear();

    // Step 1: Determine the indexes of the removed items, remove them from
    //         the hash m_items, and free the ItemData.
    QList<int> indexesToRemove;
    indexesToRemove.reserve(items.count());
    foreach (const KFileItem& item, items) {
        const KUrl url = item.url();
        const int index = m_items.value(url, -1);
        if (index >= 0) {
            indexesToRemove.append(index);

            // Prevent repeated expensive rehashing by using QHash::erase(),
            // rather than QHash::remove().
            QHash<KUrl, int>::iterator it = m_items.find(url);
            m_items.erase(it);

            if (behavior == DeleteItemData) {
                delete m_itemData.at(index);
            }

            m_itemData[index] = 0;
        }
    }

    if (indexesToRemove.isEmpty()) {
        return;
    }

    std::sort(indexesToRemove.begin(), indexesToRemove.end());

    // Step 2: Remove the ItemData pointers from the list m_itemData.
    const KItemRangeList itemRanges = sortedIndexesToKItemRangeList(indexesToRemove);
    int target = itemRanges.at(0).index;
    int source = itemRanges.at(0).index + itemRanges.at(0).count;
    int nextRange = 1;

    const int oldItemDataCount = m_itemData.count();
    while (source < oldItemDataCount) {
        m_itemData[target] = m_itemData[source];
        ++target;
        ++source;

        if (nextRange < itemRanges.count() && source == itemRanges.at(nextRange).index) {
            // Skip the items in the next removed range.
            source += itemRanges.at(nextRange).count;
            ++nextRange;
        }
    }

    m_itemData.erase(m_itemData.end() - indexesToRemove.count(), m_itemData.end());

    // Step 3: Adjust indexes in the hash m_items. Note that all indexes
    //         might have been changed by the removal of the items.
    const int newItemDataCount = m_itemData.count();
    for (int i = 0; i < newItemDataCount; ++i) {
        m_items.insert(m_itemData.at(i)->item.url(), i);
    }

    emit itemsRemoved(itemRanges);
}

QList<KFileItemModel::ItemData*> KFileItemModel::createItemDataList(const KUrl& parentUrl, const KFileItemList& items) const
{
    const int parentIndex = m_items.value(parentUrl, -1);
    ItemData* parentItem = parentIndex < 0 ? 0 : m_itemData.at(parentIndex);

    QList<ItemData*> itemDataList;
    itemDataList.reserve(items.count());

    foreach (const KFileItem& item, items) {
        ItemData* itemData = new ItemData();
        itemData->item = item;
        itemData->values = retrieveData(item, parentItem);
        itemData->parent = parentItem;
        itemDataList.append(itemData);
    }

    return itemDataList;
}

void KFileItemModel::removeExpandedItems()
{
    KFileItemList expandedItems;

    const int maxIndex = m_itemData.count() - 1;
    for (int i = 0; i <= maxIndex; ++i) {
        const ItemData* itemData = m_itemData.at(i);
        if (itemData->values.value("expandedParentsCount").toInt() > 0) {
            expandedItems.append(itemData->item);
        }
    }

    // The m_expandedParentsCountRoot may not get reset before all items with
    // a bigger count have been removed.
    removeItems(expandedItems, DeleteItemData);

    m_expandedDirs.clear();
}

void KFileItemModel::resetRoles()
{
    for (int i = 0; i < RolesCount; ++i) {
        m_requestRole[i] = false;
    }
}

KFileItemModel::RoleType KFileItemModel::typeForRole(const QByteArray& role) const
{
    static QHash<QByteArray, RoleType> roles;
    if (roles.isEmpty()) {
        // Insert user visible roles that can be accessed with
        // KFileItemModel::roleInformation()
        int count = 0;
        const RoleInfoMap* map = rolesInfoMap(count);
        for (int i = 0; i < count; ++i) {
            roles.insert(map[i].role, map[i].roleType);
        }

        // Insert internal roles (take care to synchronize the implementation
        // with KFileItemModel::roleForType() in case if a change is done).
        roles.insert("isDir", IsDirRole);
        roles.insert("isLink", IsLinkRole);
        roles.insert("isExpanded", IsExpandedRole);
        roles.insert("isExpandable", IsExpandableRole);
        roles.insert("expandedParentsCount", ExpandedParentsCountRole);

        Q_ASSERT(roles.count() == RolesCount);
    }

    return roles.value(role, NoRole);
}

QByteArray KFileItemModel::roleForType(RoleType roleType) const
{
    static QHash<RoleType, QByteArray> roles;
    if (roles.isEmpty()) {
        // Insert user visible roles that can be accessed with
        // KFileItemModel::roleInformation()
        int count = 0;
        const RoleInfoMap* map = rolesInfoMap(count);
        for (int i = 0; i < count; ++i) {
            roles.insert(map[i].roleType, map[i].role);
        }

        // Insert internal roles (take care to synchronize the implementation
        // with KFileItemModel::typeForRole() in case if a change is done).
        roles.insert(IsDirRole, "isDir");
        roles.insert(IsLinkRole, "isLink");
        roles.insert(IsExpandedRole, "isExpanded");
        roles.insert(IsExpandableRole, "isExpandable");
        roles.insert(ExpandedParentsCountRole, "expandedParentsCount");

        Q_ASSERT(roles.count() == RolesCount);
    };

    return roles.value(roleType);
}

QHash<QByteArray, QVariant> KFileItemModel::retrieveData(const KFileItem& item, const ItemData* parent) const
{
    // It is important to insert only roles that are fast to retrieve. E.g.
    // KFileItem::iconName() can be very expensive if the MIME-type is unknown
    // and hence will be retrieved asynchronously by KFileItemModelRolesUpdater.
    QHash<QByteArray, QVariant> data;
    data.insert("url", item.url());

    const bool isDir = item.isDir();
    if (m_requestRole[IsDirRole]) {
        data.insert("isDir", isDir);
    }

    if (m_requestRole[IsLinkRole]) {
        const bool isLink = item.isLink();
        data.insert("isLink", isLink);
    }

    if (m_requestRole[NameRole]) {
        data.insert("text", item.text());
    }

    if (m_requestRole[SizeRole]) {
        if (isDir) {
            data.insert("size", QVariant());
        } else {
            data.insert("size", item.size());
        }
    }

    if (m_requestRole[DateRole]) {
        // Don't use KFileItem::timeString() as this is too expensive when
        // having several thousands of items. Instead the formatting of the
        // date-time will be done on-demand by the view when the date will be shown.
        const KDateTime dateTime = item.time(KFileItem::ModificationTime);
        data.insert("date", dateTime.dateTime());
    }

    if (m_requestRole[PermissionsRole]) {
        data.insert("permissions", item.permissionsString());
    }

    if (m_requestRole[OwnerRole]) {
        data.insert("owner", item.user());
    }

    if (m_requestRole[GroupRole]) {
        data.insert("group", item.group());
    }

    if (m_requestRole[DestinationRole]) {
        QString destination = item.linkDest();
        if (destination.isEmpty()) {
            destination = QLatin1String("-");
        }
        data.insert("destination", destination);
    }

    if (m_requestRole[PathRole]) {
        QString path;
        if (item.url().protocol() == QLatin1String("trash")) {
            path = item.entry().stringValue(KIO::UDSEntry::UDS_EXTRA);
        } else {
            // For performance reasons cache the home-path in a static QString
            // (see QDir::homePath() for more details)
            static QString homePath;
            if (homePath.isEmpty()) {
                homePath = QDir::homePath();
            }

            path = item.localPath();
            if (path.startsWith(homePath)) {
                path.replace(0, homePath.length(), QLatin1Char('~'));
            }
        }

        const int index = path.lastIndexOf(item.text());
        path = path.mid(0, index - 1);
        data.insert("path", path);
    }

    if (m_requestRole[IsExpandedRole]) {
        data.insert("isExpanded", false);
    }

    if (m_requestRole[IsExpandableRole]) {
        data.insert("isExpandable", item.isDir() && item.url() == item.targetUrl());
    }

    if (m_requestRole[ExpandedParentsCountRole]) {
        int level = 0;
        if (parent) {
            level = parent->values["expandedParentsCount"].toInt() + 1;
        }

        data.insert("expandedParentsCount", level);
    }

    if (item.isMimeTypeKnown()) {
        data.insert("iconName", item.iconName());

        if (m_requestRole[TypeRole]) {
            data.insert("type", item.mimeComment());
        }
    }

    return data;
}

bool KFileItemModel::lessThan(const ItemData* a, const ItemData* b) const
{
    int result = 0;

    if (a->parent != b->parent) {
        const int expansionLevelA = a->values.value("expandedParentsCount").toInt();
        const int expansionLevelB = b->values.value("expandedParentsCount").toInt();

        // If b has a higher expansion level than a, check if a is a parent
        // of b, and make sure that both expansion levels are equal otherwise.
        for (int i = expansionLevelB; i > expansionLevelA; --i) {
            if (b->parent == a) {
                return true;
            }
            b = b->parent;
        }

        // If a has a higher expansion level than a, check if b is a parent
        // of a, and make sure that both expansion levels are equal otherwise.
        for (int i = expansionLevelA; i > expansionLevelB; --i) {
            if (a->parent == b) {
                return false;
            }
            a = a->parent;
        }

        Q_ASSERT(a->values.value("expandedParentsCount").toInt() == b->values.value("expandedParentsCount").toInt());

        // Compare the last parents of a and b which are different.
        while (a->parent != b->parent) {
            a = a->parent;
            b = b->parent;
        }
    }

    if (m_sortDirsFirst || m_sortRole == SizeRole) {
        const bool isDirA = a->item.isDir();
        const bool isDirB = b->item.isDir();
        if (isDirA && !isDirB) {
            return true;
        } else if (!isDirA && isDirB) {
            return false;
        }
    }

    result = sortRoleCompare(a, b);

    return (sortOrder() == Qt::AscendingOrder) ? result < 0 : result > 0;
}

/**
 * Helper class for KFileItemModel::sort().
 */
class KFileItemModelLessThan
{
public:
    KFileItemModelLessThan(const KFileItemModel* model) :
        m_model(model)
    {
    }

    bool operator()(const KFileItemModel::ItemData* a, const KFileItemModel::ItemData* b) const
    {
        return m_model->lessThan(a, b);
    }

private:
    const KFileItemModel* m_model;
};

void KFileItemModel::sort(QList<KFileItemModel::ItemData*>::iterator begin,
                          QList<KFileItemModel::ItemData*>::iterator end) const
{
    KFileItemModelLessThan lessThan(this);

    if (m_sortRole == NameRole) {
        // Sorting by name can be expensive, in particular if natural sorting is
        // enabled. Use all CPU cores to speed up the sorting process.
        static const int numberOfThreads = QThread::idealThreadCount();
        parallelMergeSort(begin, end, lessThan, numberOfThreads);
    } else {
        // Sorting by other roles is quite fast. Use only one thread to prevent
        // problems caused by non-reentrant comparison functions, see
        // https://bugs.kde.org/show_bug.cgi?id=312679
        mergeSort(begin, end, lessThan);
    }
}

int KFileItemModel::sortRoleCompare(const ItemData* a, const ItemData* b) const
{
    const KFileItem& itemA = a->item;
    const KFileItem& itemB = b->item;

    int result = 0;

    switch (m_sortRole) {
    case NameRole:
        // The name role is handled as default fallback after the switch
        break;

    case SizeRole: {
        if (itemA.isDir()) {
            // See "if (m_sortFoldersFirst || m_sortRole == SizeRole)" in KFileItemModel::lessThan():
            Q_ASSERT(itemB.isDir());

            const QVariant valueA = a->values.value("size");
            const QVariant valueB = b->values.value("size");
            if (valueA.isNull() && valueB.isNull()) {
                result = 0;
            } else if (valueA.isNull()) {
                result = -1;
            } else if (valueB.isNull()) {
                result = +1;
            } else {
                result = valueA.toInt() - valueB.toInt();
            }
        } else {
            // See "if (m_sortFoldersFirst || m_sortRole == SizeRole)" in KFileItemModel::lessThan():
            Q_ASSERT(!itemB.isDir());
            const KIO::filesize_t sizeA = itemA.size();
            const KIO::filesize_t sizeB = itemB.size();
            if (sizeA > sizeB) {
                result = +1;
            } else if (sizeA < sizeB) {
                result = -1;
            } else {
                result = 0;
            }
        }
        break;
    }

    case DateRole: {
        const KDateTime dateTimeA = itemA.time(KFileItem::ModificationTime);
        const KDateTime dateTimeB = itemB.time(KFileItem::ModificationTime);
        if (dateTimeA < dateTimeB) {
            result = -1;
        } else if (dateTimeA > dateTimeB) {
            result = +1;
        }
        break;
    }

    case RatingRole: {
        result = a->values.value("rating").toInt() - b->values.value("rating").toInt();
        break;
    }

    case ImageSizeRole: {
        // Alway use a natural comparing to interpret the numbers of a string like
        // "1600 x 1200" for having a correct sorting.
        result = KStringHandler::naturalCompare(a->values.value("imageSize").toString(),
                                                b->values.value("imageSize").toString(),
                                                Qt::CaseSensitive);
        break;
    }

    default: {
        const QByteArray role = roleForType(m_sortRole);
        result = QString::compare(a->values.value(role).toString(),
                                  b->values.value(role).toString());
        break;
    }

    }

    if (result != 0) {
        // The current sort role was sufficient to define an order
        return result;
    }

    // Fallback #1: Compare the text of the items
    result = stringCompare(itemA.text(), itemB.text());
    if (result != 0) {
        return result;
    }

    // Fallback #2: KFileItem::text() may not be unique in case UDS_DISPLAY_NAME is used
    result = stringCompare(itemA.name(m_caseSensitivity == Qt::CaseInsensitive),
                           itemB.name(m_caseSensitivity == Qt::CaseInsensitive));
    if (result != 0) {
        return result;
    }

    // Fallback #3: It must be assured that the sort order is always unique even if two values have been
    // equal. In this case a comparison of the URL is done which is unique in all cases
    // within KDirLister.
    return QString::compare(itemA.url().url(), itemB.url().url(), Qt::CaseSensitive);
}

int KFileItemModel::stringCompare(const QString& a, const QString& b) const
{
    // Taken from KDirSortFilterProxyModel (kdelibs/kfile/kdirsortfilterproxymodel.*)
    // Copyright (C) 2006 by Peter Penz <peter.penz@gmx.at>
    // Copyright (C) 2006 by Dominic Battre <dominic@battre.de>
    // Copyright (C) 2006 by Martin Pool <mbp@canonical.com>

    if (m_caseSensitivity == Qt::CaseInsensitive) {
        const int result = m_naturalSorting ? KStringHandler::naturalCompare(a, b, Qt::CaseInsensitive)
                                            : QString::compare(a, b, Qt::CaseInsensitive);
        if (result != 0) {
            // Only return the result, if the strings are not equal. If they are equal by a case insensitive
            // comparison, still a deterministic sort order is required. A case sensitive
            // comparison is done as fallback.
            return result;
        }
    }

    return m_naturalSorting ? KStringHandler::naturalCompare(a, b, Qt::CaseSensitive)
                            : QString::compare(a, b, Qt::CaseSensitive);
}

bool KFileItemModel::useMaximumUpdateInterval() const
{
    return !m_dirLister->url().isLocalFile();
}

QList<QPair<int, QVariant> > KFileItemModel::nameRoleGroups() const
{
    Q_ASSERT(!m_itemData.isEmpty());

    const int maxIndex = count() - 1;
    QList<QPair<int, QVariant> > groups;

    QString groupValue;
    QChar firstChar;
    bool isLetter = false;
    for (int i = 0; i <= maxIndex; ++i) {
        if (isChildItem(i)) {
            continue;
        }

        const QString name = m_itemData.at(i)->values.value("text").toString();

        // Use the first character of the name as group indication
        QChar newFirstChar = name.at(0).toUpper();
        if (newFirstChar == QLatin1Char('~') && name.length() > 1) {
            newFirstChar = name.at(1).toUpper();
        }

        if (firstChar != newFirstChar) {
            QString newGroupValue;
            if (newFirstChar >= QLatin1Char('A') && newFirstChar <= QLatin1Char('Z')) {
                // Apply group 'A' - 'Z'
                newGroupValue = newFirstChar;
                isLetter = true;
            } else if (newFirstChar >= QLatin1Char('0') && newFirstChar <= QLatin1Char('9')) {
                // Apply group '0 - 9' for any name that starts with a digit
                newGroupValue = i18nc("@title:group Groups that start with a digit", "0 - 9");
                isLetter = false;
            } else {
                if (isLetter) {
                    // If the current group is 'A' - 'Z' check whether a locale character
                    // fits into the existing group.
                    // TODO: This does not work in the case if e.g. the group 'O' starts with
                    // an umlaut 'O' -> provide unit-test to document this known issue
                    const QChar prevChar(firstChar.unicode() - ushort(1));
                    const QChar nextChar(firstChar.unicode() + ushort(1));
                    const QString currChar(newFirstChar);
                    const bool partOfCurrentGroup = currChar.localeAwareCompare(prevChar) > 0 &&
                                                    currChar.localeAwareCompare(nextChar) < 0;
                    if (partOfCurrentGroup) {
                        continue;
                    }
                }
                newGroupValue = i18nc("@title:group", "Others");
                isLetter = false;
            }

            if (newGroupValue != groupValue) {
                groupValue = newGroupValue;
                groups.append(QPair<int, QVariant>(i, newGroupValue));
            }

            firstChar = newFirstChar;
        }
    }
    return groups;
}

QList<QPair<int, QVariant> > KFileItemModel::sizeRoleGroups() const
{
    Q_ASSERT(!m_itemData.isEmpty());

    const int maxIndex = count() - 1;
    QList<QPair<int, QVariant> > groups;

    QString groupValue;
    for (int i = 0; i <= maxIndex; ++i) {
        if (isChildItem(i)) {
            continue;
        }

        const KFileItem& item = m_itemData.at(i)->item;
        const KIO::filesize_t fileSize = !item.isNull() ? item.size() : ~0U;
        QString newGroupValue;
        if (!item.isNull() && item.isDir()) {
            newGroupValue = i18nc("@title:group Size", "Folders");
        } else if (fileSize < 5 * 1024 * 1024) {
            newGroupValue = i18nc("@title:group Size", "Small");
        } else if (fileSize < 10 * 1024 * 1024) {
            newGroupValue = i18nc("@title:group Size", "Medium");
        } else {
            newGroupValue = i18nc("@title:group Size", "Big");
        }

        if (newGroupValue != groupValue) {
            groupValue = newGroupValue;
            groups.append(QPair<int, QVariant>(i, newGroupValue));
        }
    }

    return groups;
}

QList<QPair<int, QVariant> > KFileItemModel::dateRoleGroups() const
{
    Q_ASSERT(!m_itemData.isEmpty());

    const int maxIndex = count() - 1;
    QList<QPair<int, QVariant> > groups;

    const QDate currentDate = KDateTime::currentLocalDateTime().date();

    QDate previousModifiedDate;
    QString groupValue;
    for (int i = 0; i <= maxIndex; ++i) {
        if (isChildItem(i)) {
            continue;
        }

        const KDateTime modifiedTime = m_itemData.at(i)->item.time(KFileItem::ModificationTime);
        const QDate modifiedDate = modifiedTime.date();
        if (modifiedDate == previousModifiedDate) {
            // The current item is in the same group as the previous item
            continue;
        }
        previousModifiedDate = modifiedDate;

        const int daysDistance = modifiedDate.daysTo(currentDate);

        QString newGroupValue;
        if (currentDate.year() == modifiedDate.year() && currentDate.month() == modifiedDate.month()) {
            switch (daysDistance / 7) {
            case 0:
                switch (daysDistance) {
                case 0:  newGroupValue = i18nc("@title:group Date", "Today"); break;
                case 1:  newGroupValue = i18nc("@title:group Date", "Yesterday"); break;
                default: newGroupValue = modifiedTime.toString(i18nc("@title:group The week day name: %A", "%A"));
                }
                break;
            case 1:
                newGroupValue = i18nc("@title:group Date", "One Week Ago");
                break;
            case 2:
                newGroupValue = i18nc("@title:group Date", "Two Weeks Ago");
                break;
            case 3:
                newGroupValue = i18nc("@title:group Date", "Three Weeks Ago");
                break;
            case 4:
            case 5:
                newGroupValue = i18nc("@title:group Date", "Earlier this Month");
                break;
            default:
                Q_ASSERT(false);
            }
        } else {
            const QDate lastMonthDate = currentDate.addMonths(-1);
            if  (lastMonthDate.year() == modifiedDate.year() && lastMonthDate.month() == modifiedDate.month()) {
                if (daysDistance == 1) {
                    newGroupValue = modifiedTime.toString(i18nc("@title:group Date: %B is full month name in current locale, and %Y is full year number", "Yesterday (%B, %Y)"));
                } else if (daysDistance <= 7) {
                    newGroupValue = modifiedTime.toString(i18nc("@title:group The week day name: %A, %B is full month name in current locale, and %Y is full year number", "%A (%B, %Y)"));
                } else if (daysDistance <= 7 * 2) {
                    newGroupValue = modifiedTime.toString(i18nc("@title:group Date: %B is full month name in current locale, and %Y is full year number", "One Week Ago (%B, %Y)"));
                } else if (daysDistance <= 7 * 3) {
                    newGroupValue = modifiedTime.toString(i18nc("@title:group Date: %B is full month name in current locale, and %Y is full year number", "Two Weeks Ago (%B, %Y)"));
                } else if (daysDistance <= 7 * 4) {
                    newGroupValue = modifiedTime.toString(i18nc("@title:group Date: %B is full month name in current locale, and %Y is full year number", "Three Weeks Ago (%B, %Y)"));
                } else {
                    newGroupValue = modifiedTime.toString(i18nc("@title:group Date: %B is full month name in current locale, and %Y is full year number", "Earlier on %B, %Y"));
                }
            } else {
                newGroupValue = modifiedTime.toString(i18nc("@title:group The month and year: %B is full month name in current locale, and %Y is full year number", "%B, %Y"));
            }
        }

        if (newGroupValue != groupValue) {
            groupValue = newGroupValue;
            groups.append(QPair<int, QVariant>(i, newGroupValue));
        }
    }

    return groups;
}

QList<QPair<int, QVariant> > KFileItemModel::permissionRoleGroups() const
{
    Q_ASSERT(!m_itemData.isEmpty());

    const int maxIndex = count() - 1;
    QList<QPair<int, QVariant> > groups;

    QString permissionsString;
    QString groupValue;
    for (int i = 0; i <= maxIndex; ++i) {
        if (isChildItem(i)) {
            continue;
        }

        const ItemData* itemData = m_itemData.at(i);
        const QString newPermissionsString = itemData->values.value("permissions").toString();
        if (newPermissionsString == permissionsString) {
            continue;
        }
        permissionsString = newPermissionsString;

        const QFileInfo info(itemData->item.url().pathOrUrl());

        // Set user string
        QString user;
        if (info.permission(QFile::ReadUser)) {
            user = i18nc("@item:intext Access permission, concatenated", "Read, ");
        }
        if (info.permission(QFile::WriteUser)) {
            user += i18nc("@item:intext Access permission, concatenated", "Write, ");
        }
        if (info.permission(QFile::ExeUser)) {
            user += i18nc("@item:intext Access permission, concatenated", "Execute, ");
        }
        user = user.isEmpty() ? i18nc("@item:intext Access permission, concatenated", "Forbidden") : user.mid(0, user.count() - 2);

        // Set group string
        QString group;
        if (info.permission(QFile::ReadGroup)) {
            group = i18nc("@item:intext Access permission, concatenated", "Read, ");
        }
        if (info.permission(QFile::WriteGroup)) {
            group += i18nc("@item:intext Access permission, concatenated", "Write, ");
        }
        if (info.permission(QFile::ExeGroup)) {
            group += i18nc("@item:intext Access permission, concatenated", "Execute, ");
        }
        group = group.isEmpty() ? i18nc("@item:intext Access permission, concatenated", "Forbidden") : group.mid(0, group.count() - 2);

        // Set others string
        QString others;
        if (info.permission(QFile::ReadOther)) {
            others = i18nc("@item:intext Access permission, concatenated", "Read, ");
        }
        if (info.permission(QFile::WriteOther)) {
            others += i18nc("@item:intext Access permission, concatenated", "Write, ");
        }
        if (info.permission(QFile::ExeOther)) {
            others += i18nc("@item:intext Access permission, concatenated", "Execute, ");
        }
        others = others.isEmpty() ? i18nc("@item:intext Access permission, concatenated", "Forbidden") : others.mid(0, others.count() - 2);

        const QString newGroupValue = i18nc("@title:group Files and folders by permissions", "User: %1 | Group: %2 | Others: %3", user, group, others);
        if (newGroupValue != groupValue) {
            groupValue = newGroupValue;
            groups.append(QPair<int, QVariant>(i, newGroupValue));
        }
    }

    return groups;
}

QList<QPair<int, QVariant> > KFileItemModel::ratingRoleGroups() const
{
    Q_ASSERT(!m_itemData.isEmpty());

    const int maxIndex = count() - 1;
    QList<QPair<int, QVariant> > groups;

    int groupValue = -1;
    for (int i = 0; i <= maxIndex; ++i) {
        if (isChildItem(i)) {
            continue;
        }
        const int newGroupValue = m_itemData.at(i)->values.value("rating", 0).toInt();
        if (newGroupValue != groupValue) {
            groupValue = newGroupValue;
            groups.append(QPair<int, QVariant>(i, newGroupValue));
        }
    }

    return groups;
}

QList<QPair<int, QVariant> > KFileItemModel::genericStringRoleGroups(const QByteArray& role) const
{
    Q_ASSERT(!m_itemData.isEmpty());

    const int maxIndex = count() - 1;
    QList<QPair<int, QVariant> > groups;

    bool isFirstGroupValue = true;
    QString groupValue;
    for (int i = 0; i <= maxIndex; ++i) {
        if (isChildItem(i)) {
            continue;
        }
        const QString newGroupValue = m_itemData.at(i)->values.value(role).toString();
        if (newGroupValue != groupValue || isFirstGroupValue) {
            groupValue = newGroupValue;
            groups.append(QPair<int, QVariant>(i, newGroupValue));
            isFirstGroupValue = false;
        }
    }

    return groups;
}

KFileItemList KFileItemModel::childItems(const KFileItem& item) const
{
    KFileItemList items;

    int index = m_items.value(item.url(), -1);
    if (index >= 0) {
        const int parentLevel = m_itemData.at(index)->values.value("expandedParentsCount").toInt();
        ++index;
        while (index < m_itemData.count() && m_itemData.at(index)->values.value("expandedParentsCount").toInt() > parentLevel) {
            items.append(m_itemData.at(index)->item);
            ++index;
        }
    }

    return items;
}

void KFileItemModel::emitSortProgress(int resolvedCount)
{
    // Be tolerant against a resolvedCount with a wrong range.
    // Although there should not be a case where KFileItemModelRolesUpdater
    // (= caller) provides a wrong range, it is important to emit
    // a useful progress information even if there is an unexpected
    // implementation issue.

    const int itemCount = count();
    if (resolvedCount >= itemCount) {
        m_sortingProgressPercent = -1;
        if (m_resortAllItemsTimer->isActive()) {
            m_resortAllItemsTimer->stop();
            resortAllItems();
        }

        emit directorySortingProgress(100);
    } else if (itemCount > 0) {
        resolvedCount = qBound(0, resolvedCount, itemCount);

        const int progress = resolvedCount * 100 / itemCount;
        if (m_sortingProgressPercent != progress) {
            m_sortingProgressPercent = progress;
            emit directorySortingProgress(progress);
        }
    }
}

const KFileItemModel::RoleInfoMap* KFileItemModel::rolesInfoMap(int& count)
{
    static const RoleInfoMap rolesInfoMap[] = {
    //  | role         | roleType       | role translation                                | group translation           | requires Nepomuk | requires indexer
        { 0,             NoRole,          0, 0,                                             0, 0,                                     false, false },
        { "text",        NameRole,        I18N_NOOP2_NOSTRIP("@label", "Name"),             0, 0,                                     false, false },
        { "size",        SizeRole,        I18N_NOOP2_NOSTRIP("@label", "Size"),             0, 0,                                     false, false },
        { "date",        DateRole,        I18N_NOOP2_NOSTRIP("@label", "Date"),             0, 0,                                     false, false },
        { "type",        TypeRole,        I18N_NOOP2_NOSTRIP("@label", "Type"),             0, 0,                                     false, false },
        { "rating",      RatingRole,      I18N_NOOP2_NOSTRIP("@label", "Rating"),           0, 0,                                     true,  false },
        { "tags",        TagsRole,        I18N_NOOP2_NOSTRIP("@label", "Tags"),             0, 0,                                     true,  false },
        { "comment",     CommentRole,     I18N_NOOP2_NOSTRIP("@label", "Comment"),          0, 0,                                     true,  false },
        { "wordCount",   WordCountRole,   I18N_NOOP2_NOSTRIP("@label", "Word Count"),       I18N_NOOP2_NOSTRIP("@label", "Document"), true,  true  },
        { "lineCount",   LineCountRole,   I18N_NOOP2_NOSTRIP("@label", "Line Count"),       I18N_NOOP2_NOSTRIP("@label", "Document"), true,  true  },
        { "imageSize",   ImageSizeRole,   I18N_NOOP2_NOSTRIP("@label", "Image Size"),       I18N_NOOP2_NOSTRIP("@label", "Image"),    true,  true  },
        { "orientation", OrientationRole, I18N_NOOP2_NOSTRIP("@label", "Orientation"),      I18N_NOOP2_NOSTRIP("@label", "Image"),    true,  true  },
        { "artist",      ArtistRole,      I18N_NOOP2_NOSTRIP("@label", "Artist"),           I18N_NOOP2_NOSTRIP("@label", "Audio"),    true,  true  },
        { "album",       AlbumRole,       I18N_NOOP2_NOSTRIP("@label", "Album"),            I18N_NOOP2_NOSTRIP("@label", "Audio"),    true,  true  },
        { "duration",    DurationRole,    I18N_NOOP2_NOSTRIP("@label", "Duration"),         I18N_NOOP2_NOSTRIP("@label", "Audio"),    true,  true  },
        { "track",       TrackRole,       I18N_NOOP2_NOSTRIP("@label", "Track"),            I18N_NOOP2_NOSTRIP("@label", "Audio"),    true,  true  },
        { "path",        PathRole,        I18N_NOOP2_NOSTRIP("@label", "Path"),             I18N_NOOP2_NOSTRIP("@label", "Other"),    false, false },
        { "destination", DestinationRole, I18N_NOOP2_NOSTRIP("@label", "Link Destination"), I18N_NOOP2_NOSTRIP("@label", "Other"),    false, false },
        { "copiedFrom",  CopiedFromRole,  I18N_NOOP2_NOSTRIP("@label", "Copied From"),      I18N_NOOP2_NOSTRIP("@label", "Other"),    true,  false },
        { "permissions", PermissionsRole, I18N_NOOP2_NOSTRIP("@label", "Permissions"),      I18N_NOOP2_NOSTRIP("@label", "Other"),    false, false },
        { "owner",       OwnerRole,       I18N_NOOP2_NOSTRIP("@label", "Owner"),            I18N_NOOP2_NOSTRIP("@label", "Other"),    false, false },
        { "group",       GroupRole,       I18N_NOOP2_NOSTRIP("@label", "User Group"),       I18N_NOOP2_NOSTRIP("@label", "Other"),    false, false },
    };

    count = sizeof(rolesInfoMap) / sizeof(RoleInfoMap);
    return rolesInfoMap;
}

void KFileItemModel::determineMimeTypes(const QList<ItemData*>& items, int timeout)
{
    QElapsedTimer timer;
    timer.start();
    foreach (const ItemData* itemData, items) { // krazy:exclude=foreach
        itemData->item.determineMimeType();
        if (timer.elapsed() > timeout) {
            // Don't block the user interface, let the remaining items
            // be resolved asynchronously.
            return;
        }
    }
}

bool KFileItemModel::isConsistent() const
{
    if (m_items.count() != m_itemData.count()) {
        return false;
    }

    for (int i = 0; i < count(); ++i) {
        // Check if m_items and m_itemData are consistent.
        const KFileItem item = fileItem(i);
        if (item.isNull()) {
            qWarning() << "Item" << i << "is null";
            return false;
        }

        const int itemIndex = index(item);
        if (itemIndex != i) {
            qWarning() << "Item" << i << "has a wrong index:" << itemIndex;
            return false;
        }

        // Check if the items are sorted correctly.
        if (i > 0 && !lessThan(m_itemData.at(i - 1), m_itemData.at(i))) {
            qWarning() << "The order of items" << i - 1 << "and" << i << "is wrong:"
                << fileItem(i - 1) << fileItem(i);
            return false;
        }

        // Check if all parent-child relationships are consistent.
        const ItemData* data = m_itemData.at(i);
        const ItemData* parent = data->parent;
        if (parent) {
            if (data->values.value("expandedParentsCount").toInt() != parent->values.value("expandedParentsCount").toInt() + 1) {
                qWarning() << "expandedParentsCount is inconsistent for parent" << parent->item << "and child" << data->item;
                return false;
            }

            const int parentIndex = index(parent->item);
            if (parentIndex >= i) {
                qWarning() << "Index" << parentIndex << "of parent" << parent->item << "is not smaller than index" << i << "of child" << data->item;
                return false;
            }
        }
    }

    return true;
}

#include "kfileitemmodel.moc"<|MERGE_RESOLUTION|>--- conflicted
+++ resolved
@@ -437,9 +437,6 @@
             itemsToRemove.append(m_itemData.at(index)->item);
             ++index;
         }
-<<<<<<< HEAD
-        removeItems(itemsToRemove, DeleteItemData);
-=======
 
         QSet<KUrl> urlsToRemove;
         urlsToRemove.reserve(itemsToRemove.count() + 1);
@@ -450,21 +447,21 @@
             urlsToRemove.insert(url);
         }
 
-        QSet<KFileItem>::iterator it = m_filteredItems.begin();
+        QHash<KFileItem, ItemData*>::iterator it = m_filteredItems.begin();
         while (it != m_filteredItems.end()) {
-            const KUrl url = it->url();
+            const KUrl url = it.key().url();
             KUrl parentUrl = url.upUrl();
             parentUrl.adjustPath(KUrl::RemoveTrailingSlash);
 
             if (urlsToRemove.contains(parentUrl)) {
+                delete it.value();
                 it = m_filteredItems.erase(it);
             } else {
                 ++it;
             }
         }
 
-        removeItems(itemsToRemove);
->>>>>>> 9dd728cb
+        removeItems(itemsToRemove, DeleteItemData);
     }
 
     return true;
