macro_optional_find_package(NepomukCore)
<<<<<<< HEAD
set_package_properties(NepomukCore PROPERTIES DESCRIPTION "Nepomuk Core libraries"
                       URL "http://www.kde.org"
                       TYPE OPTIONAL
                       PURPOSE "For adding desktop-wide tagging support to dolphin"
                      )

macro_bool_to_01(NepomukCore_FOUND HAVE_NEPOMUK)
=======
macro_optional_find_package(NepomukWidgets)
macro_log_feature(NepomukCore_FOUND "Nepomuk Core" "Nepomuk Core functionality" "http://www.kde.org" FALSE "" "For fetching additional file metadata in dolphin")
macro_log_feature(NepomukWidgets_FOUND "Nepomuk Widgets" "Nepomuk Widgets" "http://www.kde.org" FALSE "" "For adding desktop-wide tagging support to dolphin")
if(NepomukCore_FOUND AND NepomukWidgets_FOUND)
    set(HAVE_NEPOMUK TRUE)
endif()

>>>>>>> 6b351820
configure_file(config-nepomuk.h.cmake ${CMAKE_CURRENT_BINARY_DIR}/config-nepomuk.h )

macro_optional_find_package(NepomukWidgets)

macro_bool_to_01(X11_Xrender_FOUND HAVE_XRENDER)
configure_file(config-X11.h.cmake ${CMAKE_CURRENT_BINARY_DIR}/config-X11.h )

include_directories( ${KACTIVITIES_INCLUDE_DIRS} )

<<<<<<< HEAD
if (NepomukCore_FOUND)
  find_package(Soprano 2.7.56)
  set_package_properties(Soprano PROPERTIES DESCRIPTION "Qt-based RDF storage and parsing solution"
                         URL "http://soprano.sourceforge.net"
                         TYPE REQUIRED
                         PURPOSE "Required for everything (storage and general data management)"
                        )

=======
if(HAVE_NEPOMUK)
>>>>>>> 6b351820
  # Yes, Soprano includes is what we need here
  include_directories( ${SOPRANO_INCLUDE_DIR} ${NEPOMUK_CORE_INCLUDE_DIR} ${NEPOMUK_WIDGETS_INCLUDE_DIR} )
endif()

add_subdirectory(tests)

########### next target ###############

set(dolphinprivate_LIB_SRCS
    kitemviews/kfileitemlistview.cpp
    kitemviews/kfileitemlistwidget.cpp
    kitemviews/kfileitemmodel.cpp
    kitemviews/kfileitemmodelrolesupdater.cpp
    kitemviews/kitemlistcontainer.cpp
    kitemviews/kitemlistcontroller.cpp
    kitemviews/kitemlistgroupheader.cpp
    kitemviews/kitemlistheader.cpp
    kitemviews/kitemlistselectionmanager.cpp
    kitemviews/kitemliststyleoption.cpp
    kitemviews/kitemlistview.cpp
    kitemviews/kitemlistviewaccessible.cpp
    kitemviews/kitemlistwidget.cpp
    kitemviews/kitemmodelbase.cpp
    kitemviews/kstandarditem.cpp
    kitemviews/kstandarditemlistgroupheader.cpp
    kitemviews/kstandarditemlistwidget.cpp
    kitemviews/kstandarditemlistview.cpp
    kitemviews/kstandarditemmodel.cpp
    kitemviews/private/kfileitemclipboard.cpp
    kitemviews/private/kfileitemmodeldirlister.cpp
    kitemviews/private/kfileitemmodelsortalgorithm.cpp
    kitemviews/private/kfileitemmodelfilter.cpp
    kitemviews/private/kitemlistheaderwidget.cpp
    kitemviews/private/kitemlistkeyboardsearchmanager.cpp
    kitemviews/private/kitemlistroleeditor.cpp
    kitemviews/private/kitemlistrubberband.cpp
    kitemviews/private/kitemlistselectiontoggle.cpp
    kitemviews/private/kitemlistsizehintresolver.cpp
    kitemviews/private/kitemlistsmoothscroller.cpp
    kitemviews/private/kitemlistviewanimation.cpp
    kitemviews/private/kitemlistviewlayouter.cpp
    kitemviews/private/kpixmapmodifier.cpp
    settings/additionalinfodialog.cpp
    settings/applyviewpropsjob.cpp
    settings/viewmodes/viewmodesettings.cpp
    settings/viewpropertiesdialog.cpp
    settings/viewpropsprogressinfo.cpp
    views/dolphinfileitemlistwidget.cpp
    views/dolphinitemlistview.cpp
    views/dolphinnewfilemenuobserver.cpp
    views/dolphinremoteencoding.cpp
    views/dolphinview.cpp
    views/dolphinviewactionhandler.cpp
    views/draganddrophelper.cpp
    views/renamedialog.cpp
    views/tooltips/filemetadatatooltip.cpp
    views/tooltips/tooltipmanager.cpp
    views/versioncontrol/updateitemstatesthread.cpp
    views/versioncontrol/versioncontrolobserver.cpp
    views/viewmodecontroller.cpp
    views/viewproperties.cpp
    views/zoomlevelinfo.cpp
)

if(HAVE_NEPOMUK)
    set(dolphinprivate_LIB_SRCS
        ${dolphinprivate_LIB_SRCS}
        kitemviews/private/knepomukrolesprovider.cpp
    )
endif()

kde4_add_kcfg_files(dolphinprivate_LIB_SRCS
    settings/dolphin_compactmodesettings.kcfgc
    settings/dolphin_directoryviewpropertysettings.kcfgc
    settings/dolphin_detailsmodesettings.kcfgc
    settings/dolphin_iconsmodesettings.kcfgc
    settings/dolphin_generalsettings.kcfgc
    settings/dolphin_versioncontrolsettings.kcfgc
)

kde4_add_library(dolphinprivate SHARED ${dolphinprivate_LIB_SRCS})

target_link_libraries(
    dolphinprivate
    ${KDE4_KFILE_LIBS}
    konq
    ${KDE4_KNEWSTUFF3_LIBS}
)

if(HAVE_NEPOMUK)
    target_link_libraries(
        dolphinprivate
        ${NEPOMUK_CORE_LIBRARY}
        ${NEPOMUK_WIDGETS_LIBRARY}
        ${SOPRANO_LIBRARIES}
    )
endif()

if(X11_Xrender_FOUND)
    target_link_libraries(dolphinprivate ${X11_Xrender_LIB})
endif(X11_Xrender_FOUND)

target_link_libraries(dolphinprivate ${KDE4_PLASMA_LIBS})

set_target_properties(dolphinprivate PROPERTIES VERSION ${GENERIC_LIB_VERSION} SOVERSION ${GENERIC_LIB_SOVERSION} )
install(TARGETS dolphinprivate  ${INSTALL_TARGETS_DEFAULT_ARGS})

##########################################

set(dolphinpart_SRCS
   dolphinpart.cpp
)

# Add dolphinpart_ext.cpp conditionally, only with KDE > 4.9.1.
if (${KDE_VERSION} VERSION_GREATER "4.9.1")
set(dolphinpart_SRCS
    ${dolphinpart_SRCS}
    dolphinpart_ext.cpp)
endif (${KDE_VERSION} VERSION_GREATER "4.9.1")

kde4_add_plugin(dolphinpart ${dolphinpart_SRCS})

target_link_libraries(dolphinpart dolphinprivate konq ${KDE4_KPARTS_LIBS} ${KDE4_KFILE_LIBS})

install(TARGETS dolphinpart DESTINATION ${PLUGIN_INSTALL_DIR})

install(FILES dolphinpart.rc DESTINATION ${DATA_INSTALL_DIR}/dolphinpart)
install(FILES dolphinpart.desktop DESTINATION ${SERVICES_INSTALL_DIR} )
install(FILES views/versioncontrol/fileviewversioncontrolplugin.desktop DESTINATION ${SERVICETYPES_INSTALL_DIR})

##########################################

set(dolphin_SRCS
    dolphinapplication.cpp
    dolphindockwidget.cpp
    dolphinmainwindow.cpp
    dolphinnewfilemenu.cpp
    dolphinviewcontainer.cpp
    dolphincontextmenu.cpp
    filterbar/filterbar.cpp
    main.cpp
    panels/information/filemetadataconfigurationdialog.cpp
    panels/information/informationpanel.cpp
    panels/information/informationpanelcontent.cpp
    panels/information/pixmapviewer.cpp
    panels/information/phononwidget.cpp
    panels/places/placespanel.cpp
    panels/places/placesitem.cpp
    panels/places/placesitemeditdialog.cpp
    panels/places/placesitemlistgroupheader.cpp
    panels/places/placesitemlistwidget.cpp
    panels/places/placesitemmodel.cpp
    panels/places/placesitemsignalhandler.cpp
    panels/places/placesview.cpp
    panels/panel.cpp
    panels/folders/foldersitemlistwidget.cpp
    panels/folders/treeviewcontextmenu.cpp
    panels/folders/folderspanel.cpp
    search/dolphinfacetswidget.cpp
    search/dolphinsearchbox.cpp
    search/dolphinsearchinformation.cpp
    settings/general/behaviorsettingspage.cpp
    settings/general/configurepreviewplugindialog.cpp
    settings/general/confirmationssettingspage.cpp
    settings/general/generalsettingspage.cpp
    settings/general/previewssettingspage.cpp
    settings/general/statusbarsettingspage.cpp
    settings/dolphinsettingsdialog.cpp
    settings/navigation/navigationsettingspage.cpp
    settings/services/servicessettingspage.cpp
    settings/settingspagebase.cpp
    settings/serviceitemdelegate.cpp
    settings/servicemodel.cpp
    settings/startup/startupsettingspage.cpp
    settings/trash/trashsettingspage.cpp
    settings/viewmodes/dolphinfontrequester.cpp
    settings/viewmodes/viewsettingspage.cpp
    settings/viewmodes/viewmodesettings.cpp
    settings/viewmodes/viewsettingstab.cpp
    statusbar/dolphinstatusbar.cpp
    statusbar/statusbarspaceinfo.cpp
    views/zoomlevelinfo.cpp
)

kde4_add_kcfg_files(dolphin_SRCS
    panels/folders/dolphin_folderspanelsettings.kcfgc
    panels/information/dolphin_informationpanelsettings.kcfgc
    panels/places/dolphin_placespanelsettings.kcfgc
    settings/dolphin_compactmodesettings.kcfgc
    settings/dolphin_detailsmodesettings.kcfgc
    settings/dolphin_generalsettings.kcfgc
    settings/dolphin_iconsmodesettings.kcfgc
    search/dolphin_searchsettings.kcfgc
    settings/dolphin_versioncontrolsettings.kcfgc
)

if(NOT WIN32)
   set(dolphin_SRCS ${dolphin_SRCS} panels/terminal/terminalpanel.cpp)
endif(NOT WIN32)

kde4_add_app_icon(dolphin_SRCS "${KDE4_ICON_INSTALL_DIR}/oxygen/*/apps/system-file-manager.png")

kde4_add_kdeinit_executable(dolphin ${dolphin_SRCS})

target_link_libraries(kdeinit_dolphin
    ${KDE4_KDEPRINT_LIBS}
    ${KDE4_KFILE_LIBS}
    ${KDE4_KPARTS_LIBS}
    ${KDE4_KCMUTILS_LIBRARY}
    konq
    dolphinprivate
    knewstuff3
    ${KDE4_SOLID_LIBS}
    ${KDE4_PHONON_LIBS}
)

if(HAVE_NEPOMUK)
    target_link_libraries(kdeinit_dolphin
        ${NEPOMUK_CORE_LIBRARY}
        ${NEPOMUK_WIDGETS_LIBRARY}
        ${SOPRANO_LIBRARIES}
    )
endif()

if (KActivities_FOUND)
    target_link_libraries(
        kdeinit_dolphin
        ${KACTIVITIES_LIBRARY}
    )
endif (KActivities_FOUND)

install(TARGETS kdeinit_dolphin ${INSTALL_TARGETS_DEFAULT_ARGS})
install(TARGETS dolphin ${INSTALL_TARGETS_DEFAULT_ARGS})

##########################################

set(kcm_dolphinviewmodes_PART_SRCS
    settings/kcm/kcmdolphinviewmodes.cpp
    settings/viewmodes/dolphinfontrequester.cpp
    settings/viewmodes/viewmodesettings.cpp
    settings/viewmodes/viewsettingstab.cpp
    views/zoomlevelinfo.cpp)

set(kcm_dolphinnavigation_PART_SRCS
    settings/kcm/kcmdolphinnavigation.cpp
    settings/navigation/navigationsettingspage.cpp
    settings/settingspagebase.cpp)

set(kcm_dolphinservices_PART_SRCS
    settings/kcm/kcmdolphinservices.cpp
    settings/services/servicessettingspage.cpp
    settings/settingspagebase.cpp
    settings/serviceitemdelegate.cpp
    settings/servicemodel.cpp)

set(kcm_dolphingeneral_PART_SRCS
    settings/kcm/kcmdolphingeneral.cpp
    settings/general/behaviorsettingspage.cpp
    settings/general/previewssettingspage.cpp
    settings/general/configurepreviewplugindialog.cpp
    settings/general/confirmationssettingspage.cpp
    settings/settingspagebase.cpp
    settings/serviceitemdelegate.cpp
    settings/servicemodel.cpp)

kde4_add_kcfg_files(kcm_dolphinviewmodes_PART_SRCS
    settings/dolphin_compactmodesettings.kcfgc
    settings/dolphin_directoryviewpropertysettings.kcfgc
    settings/dolphin_detailsmodesettings.kcfgc
    settings/dolphin_iconsmodesettings.kcfgc
    settings/dolphin_generalsettings.kcfgc
    settings/dolphin_versioncontrolsettings.kcfgc
)

kde4_add_kcfg_files(kcm_dolphinnavigation_PART_SRCS
    settings/dolphin_generalsettings.kcfgc)

kde4_add_kcfg_files(kcm_dolphinservices_PART_SRCS
    settings/dolphin_generalsettings.kcfgc
    settings/dolphin_versioncontrolsettings.kcfgc)

kde4_add_kcfg_files(kcm_dolphingeneral_PART_SRCS
    settings/dolphin_generalsettings.kcfgc)

kde4_add_plugin(kcm_dolphinviewmodes ${kcm_dolphinviewmodes_PART_SRCS})
kde4_add_plugin(kcm_dolphinnavigation ${kcm_dolphinnavigation_PART_SRCS})
kde4_add_plugin(kcm_dolphinservices ${kcm_dolphinservices_PART_SRCS})
kde4_add_plugin(kcm_dolphingeneral ${kcm_dolphingeneral_PART_SRCS})

target_link_libraries(kcm_dolphinviewmodes  ${KDE4_KDEUI_LIBS} ${KDE4_KFILE_LIBS} dolphinprivate)
target_link_libraries(kcm_dolphinnavigation  ${KDE4_KDEUI_LIBS} ${KDE4_KFILE_LIBS} dolphinprivate)
target_link_libraries(kcm_dolphinservices  ${KDE4_KDEUI_LIBS} ${KDE4_KFILE_LIBS} ${KDE4_KIO_LIBS} ${KDE4_KNEWSTUFF3_LIBRARY} dolphinprivate)
target_link_libraries(kcm_dolphingeneral ${KDE4_KDEUI_LIBS} ${KDE4_KFILE_LIBS} ${KDE4_KIO_LIBS} dolphinprivate)
if(HAVE_NEPOMUK)
  target_link_libraries(kcm_dolphinviewmodes ${NEPOMUK_CORE_LIBRARY} ${NEPOMUK_WIDGETS_LIBRARY})
  target_link_libraries(kcm_dolphinnavigation ${NEPOMUK_CORE_LIBRARY} ${NEPOMUK_WIDGETS_LIBRARY})
  target_link_libraries(kcm_dolphinservices ${NEPOMUK_CORE_LIBRARY} ${NEPOMUK_WIDGETS_LIBRARY})
  target_link_libraries(kcm_dolphingeneral ${NEPOMUK_CORE_LIBRARY} ${NEPOMUK_WIDGETS_LIBRARY})
endif()

install(TARGETS kcm_dolphinviewmodes DESTINATION ${PLUGIN_INSTALL_DIR} )
install(TARGETS kcm_dolphinnavigation DESTINATION ${PLUGIN_INSTALL_DIR} )
install(TARGETS kcm_dolphinservices DESTINATION ${PLUGIN_INSTALL_DIR} )
install(TARGETS kcm_dolphingeneral DESTINATION ${PLUGIN_INSTALL_DIR} )

#########################################

set(kio_search_PART_SRCS
    search/filenamesearchprotocol.cpp)
kde4_add_plugin(kio_filenamesearch ${kio_search_PART_SRCS})
target_link_libraries(kio_filenamesearch ${KDE4_KIO_LIBS})
install(TARGETS kio_filenamesearch DESTINATION ${PLUGIN_INSTALL_DIR})

########### install files ###############

install( PROGRAMS dolphin.desktop DESTINATION ${XDG_APPS_INSTALL_DIR} )
install( FILES settings/dolphin_directoryviewpropertysettings.kcfg
               settings/dolphin_generalsettings.kcfg
               settings/dolphin_compactmodesettings.kcfg
               settings/dolphin_iconsmodesettings.kcfg
               settings/dolphin_detailsmodesettings.kcfg
               settings/dolphin_versioncontrolsettings.kcfg
         DESTINATION ${KCFG_INSTALL_DIR} )
install( FILES dolphinui.rc DESTINATION ${DATA_INSTALL_DIR}/dolphin )
install( FILES search/filenamesearch.protocol DESTINATION ${SERVICES_INSTALL_DIR} )
install( FILES settings/kcm/kcmdolphinviewmodes.desktop DESTINATION
${SERVICES_INSTALL_DIR} )
install( FILES settings/kcm/kcmdolphinnavigation.desktop DESTINATION ${SERVICES_INSTALL_DIR} )
install( FILES settings/kcm/kcmdolphinservices.desktop DESTINATION ${SERVICES_INSTALL_DIR} )
install( FILES settings/kcm/kcmdolphingeneral.desktop DESTINATION ${SERVICES_INSTALL_DIR} )
install( FILES settings/services/servicemenu.knsrc DESTINATION ${CONFIG_INSTALL_DIR} )
install( PROGRAMS settings/services/servicemenuinstallation DESTINATION ${BIN_INSTALL_DIR} )
install( PROGRAMS settings/services/servicemenudeinstallation DESTINATION ${BIN_INSTALL_DIR} )
<|MERGE_RESOLUTION|>--- conflicted
+++ resolved
@@ -1,32 +1,29 @@
 macro_optional_find_package(NepomukCore)
-<<<<<<< HEAD
 set_package_properties(NepomukCore PROPERTIES DESCRIPTION "Nepomuk Core libraries"
                        URL "http://www.kde.org"
                        TYPE OPTIONAL
                        PURPOSE "For adding desktop-wide tagging support to dolphin"
                       )
 
-macro_bool_to_01(NepomukCore_FOUND HAVE_NEPOMUK)
-=======
 macro_optional_find_package(NepomukWidgets)
-macro_log_feature(NepomukCore_FOUND "Nepomuk Core" "Nepomuk Core functionality" "http://www.kde.org" FALSE "" "For fetching additional file metadata in dolphin")
-macro_log_feature(NepomukWidgets_FOUND "Nepomuk Widgets" "Nepomuk Widgets" "http://www.kde.org" FALSE "" "For adding desktop-wide tagging support to dolphin")
+set_package_properties(NepomukWidgets PROPERTIES DESCRIPTION "Nepomuk Widgets"
+                       URL "http://www.kde.org"
+                       TYPE OPTIONAL
+                       PURPOSE "For adding desktop-wide tagging support to dolphin"
+                      )
+
 if(NepomukCore_FOUND AND NepomukWidgets_FOUND)
     set(HAVE_NEPOMUK TRUE)
 endif()
 
->>>>>>> 6b351820
 configure_file(config-nepomuk.h.cmake ${CMAKE_CURRENT_BINARY_DIR}/config-nepomuk.h )
-
-macro_optional_find_package(NepomukWidgets)
 
 macro_bool_to_01(X11_Xrender_FOUND HAVE_XRENDER)
 configure_file(config-X11.h.cmake ${CMAKE_CURRENT_BINARY_DIR}/config-X11.h )
 
 include_directories( ${KACTIVITIES_INCLUDE_DIRS} )
 
-<<<<<<< HEAD
-if (NepomukCore_FOUND)
+if(HAVE_NEPOMUK)
   find_package(Soprano 2.7.56)
   set_package_properties(Soprano PROPERTIES DESCRIPTION "Qt-based RDF storage and parsing solution"
                          URL "http://soprano.sourceforge.net"
@@ -34,10 +31,6 @@
                          PURPOSE "Required for everything (storage and general data management)"
                         )
 
-=======
-if(HAVE_NEPOMUK)
->>>>>>> 6b351820
-  # Yes, Soprano includes is what we need here
   include_directories( ${SOPRANO_INCLUDE_DIR} ${NEPOMUK_CORE_INCLUDE_DIR} ${NEPOMUK_WIDGETS_INCLUDE_DIR} )
 endif()
 
