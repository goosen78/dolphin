--- conflicted
+++ resolved
@@ -904,8 +904,6 @@
     m_model->setShowHiddenFiles(false);
 }
 
-<<<<<<< HEAD
-=======
 /**
  * Verify that filtered items are removed when their parent is deleted.
  */
@@ -956,30 +954,6 @@
     QCOMPARE(itemsInModel(), QStringList() << "a" << "1");
 }
 
-bool KFileItemModelTest::isModelConsistent() const
-{
-    if (m_model->m_items.count() != m_model->m_itemData.count()) {
-        return false;
-    }
-
-    for (int i = 0; i < m_model->count(); ++i) {
-        const KFileItem item = m_model->fileItem(i);
-        if (item.isNull()) {
-            qWarning() << "Item" << i << "is null";
-            return false;
-        }
-
-        const int itemIndex = m_model->index(item);
-        if (itemIndex != i) {
-            qWarning() << "Item" << i << "has a wrong index:" << itemIndex;
-            return false;
-        }
-    }
-
-    return true;
-}
-
->>>>>>> 518b53fe
 QStringList KFileItemModelTest::itemsInModel() const
 {
     QStringList items;
