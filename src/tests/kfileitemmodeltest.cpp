--- conflicted
+++ resolved
@@ -772,8 +772,6 @@
     QCOMPARE(m_model->count(), 5);
 }
 
-<<<<<<< HEAD
-=======
 /**
  * Verifies that we do not crash when adding a KFileItem with an empty path.
  * Before this issue was fixed, KFileItemModel::expandedParentsCountCompare()
@@ -799,30 +797,6 @@
     m_model->slotCompleted();
 }
 
-bool KFileItemModelTest::isModelConsistent() const
-{
-    if (m_model->m_items.count() != m_model->m_itemData.count()) {
-        return false;
-    }
-
-    for (int i = 0; i < m_model->count(); ++i) {
-        const KFileItem item = m_model->fileItem(i);
-        if (item.isNull()) {
-            qWarning() << "Item" << i << "is null";
-            return false;
-        }
-
-        const int itemIndex = m_model->index(item);
-        if (itemIndex != i) {
-            qWarning() << "Item" << i << "has a wrong index:" << itemIndex;
-            return false;
-        }
-    }
-
-    return true;
-}
-
->>>>>>> 891ee0c4
 QStringList KFileItemModelTest::itemsInModel() const
 {
     QStringList items;
